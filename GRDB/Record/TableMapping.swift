#if !USING_BUILTIN_SQLITE
    #if os(OSX)
        import SQLiteMacOSX
    #elseif os(iOS)
        #if (arch(i386) || arch(x86_64))
            import SQLiteiPhoneSimulator
        #else
            import SQLiteiPhoneOS
        #endif
    #endif
#endif

/// Types that adopt TableMapping declare a particular relationship with
/// a database table.
///
/// Types that adopt both TableMapping and RowConvertible are granted with
/// built-in methods that allow to fetch instances identified by key:
///
///     Person.fetchOne(db, key: 123)  // Person?
///     Citizenship.fetchOne(db, key: ["personId": 12, "countryId": 45]) // Citizenship?
///
/// TableMapping is adopted by Record.
public protocol TableMapping {
    /// The name of the database table
    static func databaseTableName() -> String
}

extension RowConvertible where Self: TableMapping {
    
    // MARK: - Fetching by Single-Column Primary Key
    
    /// Returns a sequence of records, given their primary keys.
    ///
    ///     let persons = Person.fetch(db, keys: [1, 2, 3]) // DatabaseSequence<Person>
    ///
    /// The order of records in the returned sequence is undefined.
    ///
    /// - parameters:
    ///     - db: A Database.
    ///     - keys: A sequence of primary keys.
    /// - returns: A sequence of records.
<<<<<<< HEAD
    public static func fetch<Sequence: Swift.Sequence where Sequence.Iterator.Element: DatabaseValueConvertible>(_ db: Database, keys: Sequence) -> DatabaseSequence<Self> {
        guard let statement = fetchByPrimaryKeyStatement(db, values: keys) else {
            return DatabaseSequence.makeEmptySequence(inDatabase: db)
=======
    @warn_unused_result
    public static func fetch<Sequence: SequenceType where Sequence.Generator.Element: DatabaseValueConvertible>(db: Database, keys: Sequence) -> DatabaseSequence<Self> {
        guard let statement = try! makeFetchByPrimaryKeyStatement(db, keys: keys) else {
            return DatabaseSequence.emptySequence(db)
>>>>>>> 01142b27
        }
        return fetch(statement)
    }
    
    /// Returns an array of records, given their primary keys.
    ///
    ///     let persons = Person.fetchAll(db, keys: [1, 2, 3]) // [Person]
    ///
    /// The order of records in the returned array is undefined.
    ///
    /// - parameters:
    ///     - db: A database connection.
    ///     - keys: A sequence of primary keys.
    /// - returns: An array of records.
<<<<<<< HEAD
    public static func fetchAll<Sequence: Swift.Sequence where Sequence.Iterator.Element: DatabaseValueConvertible>(_ db: Database, keys: Sequence) -> [Self] {
        guard let statement = fetchByPrimaryKeyStatement(db, values: keys) else {
=======
    @warn_unused_result
    public static func fetchAll<Sequence: SequenceType where Sequence.Generator.Element: DatabaseValueConvertible>(db: Database, keys: Sequence) -> [Self] {
        guard let statement = try! makeFetchByPrimaryKeyStatement(db, keys: keys) else {
>>>>>>> 01142b27
            return []
        }
        return fetchAll(statement)
    }
    
    /// Returns a single record given its primary key.
    ///
    ///     let person = Person.fetchOne(db, key: 123) // Person?
    ///
    /// - parameters:
    ///     - db: A database connection.
    ///     - key: A primary key value.
    /// - returns: An optional record.
    public static func fetchOne<PrimaryKeyType: DatabaseValueConvertible>(_ db: Database, key: PrimaryKeyType?) -> Self? {
        guard let key = key else {
            return nil
        }
        return try! fetchOne(makeFetchByPrimaryKeyStatement(db, keys: [key])!)
    }
    
    // Returns "SELECT * FROM table WHERE id IN (?,?,?)"
    //
    // Returns nil if values is empty.
<<<<<<< HEAD
    private static func fetchByPrimaryKeyStatement<Sequence: Swift.Sequence where Sequence.Iterator.Element: DatabaseValueConvertible>(_ db: Database, values: Sequence) -> SelectStatement? {
=======
    @warn_unused_result
    private static func makeFetchByPrimaryKeyStatement<Sequence: SequenceType where Sequence.Generator.Element: DatabaseValueConvertible>(db: Database, keys: Sequence) throws -> SelectStatement? {
>>>>>>> 01142b27
        // Fail early if database table does not exist.
        let databaseTableName = self.databaseTableName()
        let primaryKey = try db.primaryKey(databaseTableName)
        
        // Fail early if database table has not one column in its primary key
        let columns = primaryKey?.columns ?? []
        GRDBPrecondition(columns.count == 1, "requires single column primary key in table: \(databaseTableName)")
        let column = columns.first!
        
        let keys = Array(keys)
        switch keys.count {
        case 0:
            // Avoid performing useless SELECT
            return nil
        case 1:
            // SELECT * FROM table WHERE id = ?
            let sql = "SELECT * FROM \(databaseTableName.quotedDatabaseIdentifier) WHERE \(column.quotedDatabaseIdentifier) = ?"
<<<<<<< HEAD
            let statement = try! db.makeSelectStatement(sql)
            statement.arguments = StatementArguments(values)
            return statement
        case let count:
            // SELECT * FROM table WHERE id IN (?,?,?)
            let valuesSQL = databaseQuestionMarks(count: count)
            let sql = "SELECT * FROM \(databaseTableName.quotedDatabaseIdentifier) WHERE \(column.quotedDatabaseIdentifier) IN (\(valuesSQL))"
            let statement = try! db.makeSelectStatement(sql)
            statement.arguments = StatementArguments(values)
=======
            let statement = try db.selectStatement(sql)
            statement.arguments = StatementArguments(keys)
            return statement
        case let count:
            // SELECT * FROM table WHERE id IN (?,?,?)
            let keysSQL = databaseQuestionMarks(count: count)
            let sql = "SELECT * FROM \(databaseTableName.quotedDatabaseIdentifier) WHERE \(column.quotedDatabaseIdentifier) IN (\(keysSQL))"
            let statement = try db.selectStatement(sql)
            statement.arguments = StatementArguments(keys)
>>>>>>> 01142b27
            return statement
        }
    }
}

extension TableMapping {
    
    // MARK: - Deleting by Single-Column Primary Key
    
    /// Delete records identified by their primary keys.
    ///
    ///     try Person.deleteAll(db, keys: [1, 2, 3])
    ///
    /// - parameters:
    ///     - db: A database connection.
    ///     - keys: A sequence of primary keys.
    /// - returns: The number of deleted rows
    public static func deleteAll<Sequence: SequenceType where Sequence.Generator.Element: DatabaseValueConvertible>(db: Database, keys: Sequence) throws -> Int {
        guard let statement = try! makeDeleteByPrimaryKeyStatement(db, keys: keys) else {
            return 0
        }
        try statement.execute()
        return db.changesCount
    }
    
    /// Delete a record, identified by its primary key.
    ///
    ///     try Person.deleteOne(db, key: 123)
    ///
    /// - parameters:
    ///     - db: A database connection.
    ///     - key: A primary key value.
    /// - returns: Whether a database row was deleted.
    public static func deleteOne<PrimaryKeyType: DatabaseValueConvertible>(db: Database, key: PrimaryKeyType?) throws -> Bool {
        guard let key = key else {
            return false
        }
        return try deleteAll(db, keys: [key]) > 0
    }
    
    // Returns "DELETE FROM table WHERE id IN (?,?,?)"
    //
    // Returns nil if keys is empty.
    @warn_unused_result
    private static func makeDeleteByPrimaryKeyStatement<Sequence: SequenceType where Sequence.Generator.Element: DatabaseValueConvertible>(db: Database, keys: Sequence) throws -> UpdateStatement? {
        // Fail early if database table does not exist.
        let databaseTableName = self.databaseTableName()
        let primaryKey = try db.primaryKey(databaseTableName)
        
        // Fail early if database table has not one column in its primary key
        let columns = primaryKey?.columns ?? []
        GRDBPrecondition(columns.count == 1, "requires single column primary key in table: \(databaseTableName)")
        let column = columns.first!
        
        let keys = Array(keys)
        switch keys.count {
        case 0:
            // Avoid performing useless DELETE
            return nil
        case 1:
            // DELETE FROM table WHERE id = ?
            let sql = "DELETE FROM \(databaseTableName.quotedDatabaseIdentifier) WHERE \(column.quotedDatabaseIdentifier) = ?"
            let statement = try db.updateStatement(sql)
            statement.arguments = StatementArguments(keys)
            return statement
        case let count:
            // DELETE FROM table WHERE id IN (?,?,?)
            let keysSQL = databaseQuestionMarks(count: count)
            let sql = "DELETE FROM \(databaseTableName.quotedDatabaseIdentifier) WHERE \(column.quotedDatabaseIdentifier) IN (\(keysSQL))"
            let statement = try db.updateStatement(sql)
            statement.arguments = StatementArguments(keys)
            return statement
        }
    }
}


extension RowConvertible where Self: TableMapping {

    // MARK: - Fetching by Key
    
    /// Returns a sequence of records, given an array of key dictionaries.
    ///
    ///     let persons = Person.fetch(db, keys: [["name": "Arthur"], ["name": "Barbara"]]) // DatabaseSequence<Person>
    ///
    /// The order of records in the returned sequence is undefined.
    ///
    /// - parameters:
    ///     - db: A Database.
    ///     - keys: An array of key dictionaries.
    /// - returns: A sequence of records.
<<<<<<< HEAD
    public static func fetch(_ db: Database, keys: [[String: DatabaseValueConvertible?]]) -> DatabaseSequence<Self> {
        guard let statement = fetchByKeyStatement(db, keys: keys) else {
            return DatabaseSequence.makeEmptySequence(inDatabase: db)
=======
    @warn_unused_result
    public static func fetch(db: Database, keys: [[String: DatabaseValueConvertible?]]) -> DatabaseSequence<Self> {
        guard let statement = try! makeFetchByKeyStatement(db, keys: keys) else {
            return DatabaseSequence.emptySequence(db)
>>>>>>> 01142b27
        }
        return fetch(statement)
    }
    
    /// Returns an array of records, given an array of key dictionaries.
    ///
    ///     let persons = Person.fetchAll(db, keys: [["name": "Arthur"], ["name": "Barbara"]]) // [Person]
    ///
    /// The order of records in the returned array is undefined.
    ///
    /// - parameters:
    ///     - db: A database connection.
    ///     - keys: An array of key dictionaries.
    /// - returns: An array of records.
<<<<<<< HEAD
    public static func fetchAll(_ db: Database, keys: [[String: DatabaseValueConvertible?]]) -> [Self] {
        guard let statement = fetchByKeyStatement(db, keys: keys) else {
=======
    @warn_unused_result
    public static func fetchAll(db: Database, keys: [[String: DatabaseValueConvertible?]]) -> [Self] {
        guard let statement = try! makeFetchByKeyStatement(db, keys: keys) else {
>>>>>>> 01142b27
            return []
        }
        return fetchAll(statement)
    }
    
    /// Returns a single record given a key dictionary.
    ///
    ///     let person = Person.fetchOne(db, key: ["name": Arthur"]) // Person?
    ///
    /// - parameters:
    ///     - db: A database connection.
    ///     - key: A dictionary of values.
    /// - returns: An optional record.
<<<<<<< HEAD
    public static func fetchOne(_ db: Database, key: [String: DatabaseValueConvertible?]) -> Self? {
        return fetchOne(fetchByKeyStatement(db, keys: [key])!)
=======
    @warn_unused_result
    public static func fetchOne(db: Database, key: [String: DatabaseValueConvertible?]) -> Self? {
        return try! fetchOne(makeFetchByKeyStatement(db, keys: [key])!)
>>>>>>> 01142b27
    }
    
    // Returns "SELECT * FROM table WHERE (a = ? AND b = ?) OR (a = ? AND b = ?) ...
    //
    // Returns nil if keys is empty.
<<<<<<< HEAD
    private static func fetchByKeyStatement(_ db: Database, keys: [[String: DatabaseValueConvertible?]]) -> SelectStatement? {
        // NOTE: this method *was* slow to compile
        // https://medium.com/swift-programming/speeding-up-slow-swift-build-times-922feeba5780#.s77wmh4h0
        // 586.8ms	/Users/groue/Documents/git/groue/GRDB.swift/GRDB/Record/TableMapping.swift:163:25	@warn_unused_result private static func fetchByKeyStatement(db: Database, keys: [[String : DatabaseValueConvertible?]]) -> SelectStatement?
        // Fixes are marked with "## Slow Compile Fix (Swift 2.2.x):"
        
=======
    //
    // If there is no unique index on the columns, the method raises a fatal
    // (unless fatalErrorOnMissingUniqueIndex is false, for testability).
    @warn_unused_result
    static func makeFetchByKeyStatement(db: Database, keys: [[String: DatabaseValueConvertible?]], fatalErrorOnMissingUniqueIndex: Bool = true) throws -> SelectStatement? {
>>>>>>> 01142b27
        // Avoid performing useless SELECT
        guard keys.count > 0 else {
            return nil
        }
        
        let databaseTableName = self.databaseTableName()
        var arguments: [DatabaseValueConvertible?] = []
        var whereClauses: [String] = []
        for dictionary in keys {
            GRDBPrecondition(dictionary.count > 0, "Invalid empty key dictionary")
<<<<<<< HEAD
            arguments.append(contentsOf: dictionary.values)
            // ## Slow Compile Fix (Swift 2.2.x):
            // TODO: Check if Swift 3 compiler fixes this line's slow compilation time:
            //whereClauses.append("(" + dictionary.keys.map { "\($0.quotedDatabaseIdentifier) = ?" }.joinWithSeparator(" AND ") + ")")  // Original, Slow To Compile
            whereClauses.append("(" + (dictionary.keys.map { "\($0.quotedDatabaseIdentifier) = ?" } as [String]).joined(separator: " AND ") + ")")
        }
        
        let databaseTableName = self.databaseTableName()
        let whereClause = whereClauses.joined(separator: " OR ")
=======
            let columns = dictionary.keys
            guard try db.columns(columns, uniquelyIdentifyRowsIn: databaseTableName) else {
                if fatalErrorOnMissingUniqueIndex {
                    fatalError("table \(databaseTableName) has no unique index on column(s) \(columns.joinWithSeparator(", "))")
                } else {
                    throw DatabaseError(code: SQLITE_MISUSE, message: "table \(databaseTableName) has no unique index on column(s) \(columns.joinWithSeparator(", "))")
                }
            }
            arguments.appendContentsOf(dictionary.values)
            whereClauses.append("(" + (columns.map { "\($0.quotedDatabaseIdentifier) = ?" } as [String]).joinWithSeparator(" AND ") + ")")
        }
        
        let whereClause = whereClauses.joinWithSeparator(" OR ")
>>>>>>> 01142b27
        let sql = "SELECT * FROM \(databaseTableName.quotedDatabaseIdentifier) WHERE \(whereClause)"
        let statement = try! db.makeSelectStatement(sql)
        statement.arguments = StatementArguments(arguments)
        return statement
    }
}


extension TableMapping {

    // MARK: - Deleting by Key
    
    /// Delete records, given an array of key dictionaries.
    ///
    ///     try Person.deleteAll(db, keys: [["name": "Arthur"], ["name": "Barbara"]])
    ///
    /// - parameters:
    ///     - db: A database connection.
    ///     - keys: An array of key dictionaries.
    /// - returns: The number of deleted rows
    public static func deleteAll(db: Database, keys: [[String: DatabaseValueConvertible?]]) throws -> Int {
        guard let statement = try makeDeleteByKeyStatement(db, keys: keys) else {
            return 0
        }
        try statement.execute()
        return db.changesCount
    }
    
    /// Delete a record, identified by a key dictionary.
    ///
    ///     Person.deleteOne(db, key: ["name": Arthur"])
    ///
    /// - parameters:
    ///     - db: A database connection.
    ///     - key: A dictionary of values.
    /// - returns: Whether a database row was deleted.
    public static func deleteOne(db: Database, key: [String: DatabaseValueConvertible?]) throws -> Bool {
        return try deleteAll(db, keys: [key]) > 0
    }
    
    // Returns "DELETE FROM table WHERE (a = ? AND b = ?) OR (a = ? AND b = ?) ...
    //
    // Returns nil if keys is empty.
    //
    // If there is no unique index on the columns, the method raises a fatal
    // (unless fatalErrorOnMissingUniqueIndex is false, for testability).
    @warn_unused_result
    static func makeDeleteByKeyStatement(db: Database, keys: [[String: DatabaseValueConvertible?]], fatalErrorOnMissingUniqueIndex: Bool = true) throws -> UpdateStatement? {
        // Avoid performing useless SELECT
        guard keys.count > 0 else {
            return nil
        }
        
        let databaseTableName = self.databaseTableName()
        var arguments: [DatabaseValueConvertible?] = []
        var whereClauses: [String] = []
        for dictionary in keys {
            GRDBPrecondition(dictionary.count > 0, "Invalid empty key dictionary")
            let columns = dictionary.keys
            guard try db.columns(columns, uniquelyIdentifyRowsIn: databaseTableName) else {
                if fatalErrorOnMissingUniqueIndex {
                    fatalError("table \(databaseTableName) has no unique index on column(s) \(columns.joinWithSeparator(", "))")
                } else {
                    throw DatabaseError(code: SQLITE_MISUSE, message: "table \(databaseTableName) has no unique index on column(s) \(columns.joinWithSeparator(", "))")
                }
            }
            arguments.appendContentsOf(dictionary.values)
            whereClauses.append("(" + (columns.map { "\($0.quotedDatabaseIdentifier) = ?" } as [String]).joinWithSeparator(" AND ") + ")")
        }
        
        let whereClause = whereClauses.joinWithSeparator(" OR ")
        let sql = "DELETE FROM \(databaseTableName.quotedDatabaseIdentifier) WHERE \(whereClause)"
        let statement = try! db.updateStatement(sql)
        statement.arguments = StatementArguments(arguments)
        return statement
    }
}<|MERGE_RESOLUTION|>--- conflicted
+++ resolved
@@ -39,16 +39,9 @@
     ///     - db: A Database.
     ///     - keys: A sequence of primary keys.
     /// - returns: A sequence of records.
-<<<<<<< HEAD
     public static func fetch<Sequence: Swift.Sequence where Sequence.Iterator.Element: DatabaseValueConvertible>(_ db: Database, keys: Sequence) -> DatabaseSequence<Self> {
-        guard let statement = fetchByPrimaryKeyStatement(db, values: keys) else {
+        guard let statement = try! makeFetchByPrimaryKeyStatement(db, keys: keys) else {
             return DatabaseSequence.makeEmptySequence(inDatabase: db)
-=======
-    @warn_unused_result
-    public static func fetch<Sequence: SequenceType where Sequence.Generator.Element: DatabaseValueConvertible>(db: Database, keys: Sequence) -> DatabaseSequence<Self> {
-        guard let statement = try! makeFetchByPrimaryKeyStatement(db, keys: keys) else {
-            return DatabaseSequence.emptySequence(db)
->>>>>>> 01142b27
         }
         return fetch(statement)
     }
@@ -63,14 +56,8 @@
     ///     - db: A database connection.
     ///     - keys: A sequence of primary keys.
     /// - returns: An array of records.
-<<<<<<< HEAD
     public static func fetchAll<Sequence: Swift.Sequence where Sequence.Iterator.Element: DatabaseValueConvertible>(_ db: Database, keys: Sequence) -> [Self] {
-        guard let statement = fetchByPrimaryKeyStatement(db, values: keys) else {
-=======
-    @warn_unused_result
-    public static func fetchAll<Sequence: SequenceType where Sequence.Generator.Element: DatabaseValueConvertible>(db: Database, keys: Sequence) -> [Self] {
         guard let statement = try! makeFetchByPrimaryKeyStatement(db, keys: keys) else {
->>>>>>> 01142b27
             return []
         }
         return fetchAll(statement)
@@ -94,12 +81,7 @@
     // Returns "SELECT * FROM table WHERE id IN (?,?,?)"
     //
     // Returns nil if values is empty.
-<<<<<<< HEAD
-    private static func fetchByPrimaryKeyStatement<Sequence: Swift.Sequence where Sequence.Iterator.Element: DatabaseValueConvertible>(_ db: Database, values: Sequence) -> SelectStatement? {
-=======
-    @warn_unused_result
-    private static func makeFetchByPrimaryKeyStatement<Sequence: SequenceType where Sequence.Generator.Element: DatabaseValueConvertible>(db: Database, keys: Sequence) throws -> SelectStatement? {
->>>>>>> 01142b27
+    private static func makeFetchByPrimaryKeyStatement<Sequence: Swift.Sequence where Sequence.Iterator.Element: DatabaseValueConvertible>(_ db: Database, keys: Sequence) throws -> SelectStatement? {
         // Fail early if database table does not exist.
         let databaseTableName = self.databaseTableName()
         let primaryKey = try db.primaryKey(databaseTableName)
@@ -117,27 +99,15 @@
         case 1:
             // SELECT * FROM table WHERE id = ?
             let sql = "SELECT * FROM \(databaseTableName.quotedDatabaseIdentifier) WHERE \(column.quotedDatabaseIdentifier) = ?"
-<<<<<<< HEAD
-            let statement = try! db.makeSelectStatement(sql)
-            statement.arguments = StatementArguments(values)
-            return statement
-        case let count:
-            // SELECT * FROM table WHERE id IN (?,?,?)
-            let valuesSQL = databaseQuestionMarks(count: count)
-            let sql = "SELECT * FROM \(databaseTableName.quotedDatabaseIdentifier) WHERE \(column.quotedDatabaseIdentifier) IN (\(valuesSQL))"
-            let statement = try! db.makeSelectStatement(sql)
-            statement.arguments = StatementArguments(values)
-=======
-            let statement = try db.selectStatement(sql)
+            let statement = try db.makeSelectStatement(sql)
             statement.arguments = StatementArguments(keys)
             return statement
         case let count:
             // SELECT * FROM table WHERE id IN (?,?,?)
             let keysSQL = databaseQuestionMarks(count: count)
             let sql = "SELECT * FROM \(databaseTableName.quotedDatabaseIdentifier) WHERE \(column.quotedDatabaseIdentifier) IN (\(keysSQL))"
-            let statement = try db.selectStatement(sql)
+            let statement = try db.makeSelectStatement(sql)
             statement.arguments = StatementArguments(keys)
->>>>>>> 01142b27
             return statement
         }
     }
@@ -155,7 +125,7 @@
     ///     - db: A database connection.
     ///     - keys: A sequence of primary keys.
     /// - returns: The number of deleted rows
-    public static func deleteAll<Sequence: SequenceType where Sequence.Generator.Element: DatabaseValueConvertible>(db: Database, keys: Sequence) throws -> Int {
+    public static func deleteAll<Sequence: Swift.Sequence where Sequence.Iterator.Element: DatabaseValueConvertible>(_ db: Database, keys: Sequence) throws -> Int {
         guard let statement = try! makeDeleteByPrimaryKeyStatement(db, keys: keys) else {
             return 0
         }
@@ -171,7 +141,7 @@
     ///     - db: A database connection.
     ///     - key: A primary key value.
     /// - returns: Whether a database row was deleted.
-    public static func deleteOne<PrimaryKeyType: DatabaseValueConvertible>(db: Database, key: PrimaryKeyType?) throws -> Bool {
+    public static func deleteOne<PrimaryKeyType: DatabaseValueConvertible>(_ db: Database, key: PrimaryKeyType?) throws -> Bool {
         guard let key = key else {
             return false
         }
@@ -181,8 +151,7 @@
     // Returns "DELETE FROM table WHERE id IN (?,?,?)"
     //
     // Returns nil if keys is empty.
-    @warn_unused_result
-    private static func makeDeleteByPrimaryKeyStatement<Sequence: SequenceType where Sequence.Generator.Element: DatabaseValueConvertible>(db: Database, keys: Sequence) throws -> UpdateStatement? {
+    private static func makeDeleteByPrimaryKeyStatement<Sequence: Swift.Sequence where Sequence.Iterator.Element: DatabaseValueConvertible>(_ db: Database, keys: Sequence) throws -> UpdateStatement? {
         // Fail early if database table does not exist.
         let databaseTableName = self.databaseTableName()
         let primaryKey = try db.primaryKey(databaseTableName)
@@ -200,14 +169,14 @@
         case 1:
             // DELETE FROM table WHERE id = ?
             let sql = "DELETE FROM \(databaseTableName.quotedDatabaseIdentifier) WHERE \(column.quotedDatabaseIdentifier) = ?"
-            let statement = try db.updateStatement(sql)
+            let statement = try db.makeUpdateStatement(sql)
             statement.arguments = StatementArguments(keys)
             return statement
         case let count:
             // DELETE FROM table WHERE id IN (?,?,?)
             let keysSQL = databaseQuestionMarks(count: count)
             let sql = "DELETE FROM \(databaseTableName.quotedDatabaseIdentifier) WHERE \(column.quotedDatabaseIdentifier) IN (\(keysSQL))"
-            let statement = try db.updateStatement(sql)
+            let statement = try db.makeUpdateStatement(sql)
             statement.arguments = StatementArguments(keys)
             return statement
         }
@@ -229,16 +198,9 @@
     ///     - db: A Database.
     ///     - keys: An array of key dictionaries.
     /// - returns: A sequence of records.
-<<<<<<< HEAD
     public static func fetch(_ db: Database, keys: [[String: DatabaseValueConvertible?]]) -> DatabaseSequence<Self> {
-        guard let statement = fetchByKeyStatement(db, keys: keys) else {
+        guard let statement = try! makeFetchByKeyStatement(db, keys: keys) else {
             return DatabaseSequence.makeEmptySequence(inDatabase: db)
-=======
-    @warn_unused_result
-    public static func fetch(db: Database, keys: [[String: DatabaseValueConvertible?]]) -> DatabaseSequence<Self> {
-        guard let statement = try! makeFetchByKeyStatement(db, keys: keys) else {
-            return DatabaseSequence.emptySequence(db)
->>>>>>> 01142b27
         }
         return fetch(statement)
     }
@@ -253,14 +215,8 @@
     ///     - db: A database connection.
     ///     - keys: An array of key dictionaries.
     /// - returns: An array of records.
-<<<<<<< HEAD
     public static func fetchAll(_ db: Database, keys: [[String: DatabaseValueConvertible?]]) -> [Self] {
-        guard let statement = fetchByKeyStatement(db, keys: keys) else {
-=======
-    @warn_unused_result
-    public static func fetchAll(db: Database, keys: [[String: DatabaseValueConvertible?]]) -> [Self] {
         guard let statement = try! makeFetchByKeyStatement(db, keys: keys) else {
->>>>>>> 01142b27
             return []
         }
         return fetchAll(statement)
@@ -274,116 +230,17 @@
     ///     - db: A database connection.
     ///     - key: A dictionary of values.
     /// - returns: An optional record.
-<<<<<<< HEAD
     public static func fetchOne(_ db: Database, key: [String: DatabaseValueConvertible?]) -> Self? {
-        return fetchOne(fetchByKeyStatement(db, keys: [key])!)
-=======
-    @warn_unused_result
-    public static func fetchOne(db: Database, key: [String: DatabaseValueConvertible?]) -> Self? {
         return try! fetchOne(makeFetchByKeyStatement(db, keys: [key])!)
->>>>>>> 01142b27
     }
     
     // Returns "SELECT * FROM table WHERE (a = ? AND b = ?) OR (a = ? AND b = ?) ...
     //
     // Returns nil if keys is empty.
-<<<<<<< HEAD
-    private static func fetchByKeyStatement(_ db: Database, keys: [[String: DatabaseValueConvertible?]]) -> SelectStatement? {
-        // NOTE: this method *was* slow to compile
-        // https://medium.com/swift-programming/speeding-up-slow-swift-build-times-922feeba5780#.s77wmh4h0
-        // 586.8ms	/Users/groue/Documents/git/groue/GRDB.swift/GRDB/Record/TableMapping.swift:163:25	@warn_unused_result private static func fetchByKeyStatement(db: Database, keys: [[String : DatabaseValueConvertible?]]) -> SelectStatement?
-        // Fixes are marked with "## Slow Compile Fix (Swift 2.2.x):"
-        
-=======
     //
     // If there is no unique index on the columns, the method raises a fatal
     // (unless fatalErrorOnMissingUniqueIndex is false, for testability).
-    @warn_unused_result
-    static func makeFetchByKeyStatement(db: Database, keys: [[String: DatabaseValueConvertible?]], fatalErrorOnMissingUniqueIndex: Bool = true) throws -> SelectStatement? {
->>>>>>> 01142b27
-        // Avoid performing useless SELECT
-        guard keys.count > 0 else {
-            return nil
-        }
-        
-        let databaseTableName = self.databaseTableName()
-        var arguments: [DatabaseValueConvertible?] = []
-        var whereClauses: [String] = []
-        for dictionary in keys {
-            GRDBPrecondition(dictionary.count > 0, "Invalid empty key dictionary")
-<<<<<<< HEAD
-            arguments.append(contentsOf: dictionary.values)
-            // ## Slow Compile Fix (Swift 2.2.x):
-            // TODO: Check if Swift 3 compiler fixes this line's slow compilation time:
-            //whereClauses.append("(" + dictionary.keys.map { "\($0.quotedDatabaseIdentifier) = ?" }.joinWithSeparator(" AND ") + ")")  // Original, Slow To Compile
-            whereClauses.append("(" + (dictionary.keys.map { "\($0.quotedDatabaseIdentifier) = ?" } as [String]).joined(separator: " AND ") + ")")
-        }
-        
-        let databaseTableName = self.databaseTableName()
-        let whereClause = whereClauses.joined(separator: " OR ")
-=======
-            let columns = dictionary.keys
-            guard try db.columns(columns, uniquelyIdentifyRowsIn: databaseTableName) else {
-                if fatalErrorOnMissingUniqueIndex {
-                    fatalError("table \(databaseTableName) has no unique index on column(s) \(columns.joinWithSeparator(", "))")
-                } else {
-                    throw DatabaseError(code: SQLITE_MISUSE, message: "table \(databaseTableName) has no unique index on column(s) \(columns.joinWithSeparator(", "))")
-                }
-            }
-            arguments.appendContentsOf(dictionary.values)
-            whereClauses.append("(" + (columns.map { "\($0.quotedDatabaseIdentifier) = ?" } as [String]).joinWithSeparator(" AND ") + ")")
-        }
-        
-        let whereClause = whereClauses.joinWithSeparator(" OR ")
->>>>>>> 01142b27
-        let sql = "SELECT * FROM \(databaseTableName.quotedDatabaseIdentifier) WHERE \(whereClause)"
-        let statement = try! db.makeSelectStatement(sql)
-        statement.arguments = StatementArguments(arguments)
-        return statement
-    }
-}
-
-
-extension TableMapping {
-
-    // MARK: - Deleting by Key
-    
-    /// Delete records, given an array of key dictionaries.
-    ///
-    ///     try Person.deleteAll(db, keys: [["name": "Arthur"], ["name": "Barbara"]])
-    ///
-    /// - parameters:
-    ///     - db: A database connection.
-    ///     - keys: An array of key dictionaries.
-    /// - returns: The number of deleted rows
-    public static func deleteAll(db: Database, keys: [[String: DatabaseValueConvertible?]]) throws -> Int {
-        guard let statement = try makeDeleteByKeyStatement(db, keys: keys) else {
-            return 0
-        }
-        try statement.execute()
-        return db.changesCount
-    }
-    
-    /// Delete a record, identified by a key dictionary.
-    ///
-    ///     Person.deleteOne(db, key: ["name": Arthur"])
-    ///
-    /// - parameters:
-    ///     - db: A database connection.
-    ///     - key: A dictionary of values.
-    /// - returns: Whether a database row was deleted.
-    public static func deleteOne(db: Database, key: [String: DatabaseValueConvertible?]) throws -> Bool {
-        return try deleteAll(db, keys: [key]) > 0
-    }
-    
-    // Returns "DELETE FROM table WHERE (a = ? AND b = ?) OR (a = ? AND b = ?) ...
-    //
-    // Returns nil if keys is empty.
-    //
-    // If there is no unique index on the columns, the method raises a fatal
-    // (unless fatalErrorOnMissingUniqueIndex is false, for testability).
-    @warn_unused_result
-    static func makeDeleteByKeyStatement(db: Database, keys: [[String: DatabaseValueConvertible?]], fatalErrorOnMissingUniqueIndex: Bool = true) throws -> UpdateStatement? {
+    static func makeFetchByKeyStatement(_ db: Database, keys: [[String: DatabaseValueConvertible?]], fatalErrorOnMissingUniqueIndex: Bool = true) throws -> SelectStatement? {
         // Avoid performing useless SELECT
         guard keys.count > 0 else {
             return nil
@@ -397,19 +254,89 @@
             let columns = dictionary.keys
             guard try db.columns(columns, uniquelyIdentifyRowsIn: databaseTableName) else {
                 if fatalErrorOnMissingUniqueIndex {
-                    fatalError("table \(databaseTableName) has no unique index on column(s) \(columns.joinWithSeparator(", "))")
+                    fatalError("table \(databaseTableName) has no unique index on column(s) \(columns.joined(separator: ", "))")
                 } else {
-                    throw DatabaseError(code: SQLITE_MISUSE, message: "table \(databaseTableName) has no unique index on column(s) \(columns.joinWithSeparator(", "))")
+                    throw DatabaseError(code: SQLITE_MISUSE, message: "table \(databaseTableName) has no unique index on column(s) \(columns.joined(separator: ", "))")
                 }
             }
-            arguments.appendContentsOf(dictionary.values)
-            whereClauses.append("(" + (columns.map { "\($0.quotedDatabaseIdentifier) = ?" } as [String]).joinWithSeparator(" AND ") + ")")
-        }
-        
-        let whereClause = whereClauses.joinWithSeparator(" OR ")
-        let sql = "DELETE FROM \(databaseTableName.quotedDatabaseIdentifier) WHERE \(whereClause)"
-        let statement = try! db.updateStatement(sql)
+            arguments.append(contentsOf: dictionary.values)
+            whereClauses.append("(" + (columns.map { "\($0.quotedDatabaseIdentifier) = ?" } as [String]).joined(separator: " AND ") + ")")
+        }
+        
+        let whereClause = whereClauses.joined(separator: " OR ")
+        let sql = "SELECT * FROM \(databaseTableName.quotedDatabaseIdentifier) WHERE \(whereClause)"
+        let statement = try! db.makeSelectStatement(sql)
         statement.arguments = StatementArguments(arguments)
         return statement
     }
+}
+
+
+extension TableMapping {
+
+    // MARK: - Deleting by Key
+    
+    /// Delete records, given an array of key dictionaries.
+    ///
+    ///     try Person.deleteAll(db, keys: [["name": "Arthur"], ["name": "Barbara"]])
+    ///
+    /// - parameters:
+    ///     - db: A database connection.
+    ///     - keys: An array of key dictionaries.
+    /// - returns: The number of deleted rows
+    public static func deleteAll(_ db: Database, keys: [[String: DatabaseValueConvertible?]]) throws -> Int {
+        guard let statement = try makeDeleteByKeyStatement(db, keys: keys) else {
+            return 0
+        }
+        try statement.execute()
+        return db.changesCount
+    }
+    
+    /// Delete a record, identified by a key dictionary.
+    ///
+    ///     Person.deleteOne(db, key: ["name": Arthur"])
+    ///
+    /// - parameters:
+    ///     - db: A database connection.
+    ///     - key: A dictionary of values.
+    /// - returns: Whether a database row was deleted.
+    public static func deleteOne(_ db: Database, key: [String: DatabaseValueConvertible?]) throws -> Bool {
+        return try deleteAll(db, keys: [key]) > 0
+    }
+    
+    // Returns "DELETE FROM table WHERE (a = ? AND b = ?) OR (a = ? AND b = ?) ...
+    //
+    // Returns nil if keys is empty.
+    //
+    // If there is no unique index on the columns, the method raises a fatal
+    // (unless fatalErrorOnMissingUniqueIndex is false, for testability).
+    static func makeDeleteByKeyStatement(_ db: Database, keys: [[String: DatabaseValueConvertible?]], fatalErrorOnMissingUniqueIndex: Bool = true) throws -> UpdateStatement? {
+        // Avoid performing useless SELECT
+        guard keys.count > 0 else {
+            return nil
+        }
+        
+        let databaseTableName = self.databaseTableName()
+        var arguments: [DatabaseValueConvertible?] = []
+        var whereClauses: [String] = []
+        for dictionary in keys {
+            GRDBPrecondition(dictionary.count > 0, "Invalid empty key dictionary")
+            let columns = dictionary.keys
+            guard try db.columns(columns, uniquelyIdentifyRowsIn: databaseTableName) else {
+                if fatalErrorOnMissingUniqueIndex {
+                    fatalError("table \(databaseTableName) has no unique index on column(s) \(columns.joined(separator: ", "))")
+                } else {
+                    throw DatabaseError(code: SQLITE_MISUSE, message: "table \(databaseTableName) has no unique index on column(s) \(columns.joined(separator: ", "))")
+                }
+            }
+            arguments.append(contentsOf: dictionary.values)
+            whereClauses.append("(" + (columns.map { "\($0.quotedDatabaseIdentifier) = ?" } as [String]).joined(separator: " AND ") + ")")
+        }
+        
+        let whereClause = whereClauses.joined(separator: " OR ")
+        let sql = "DELETE FROM \(databaseTableName.quotedDatabaseIdentifier) WHERE \(whereClause)"
+        let statement = try! db.makeUpdateStatement(sql)
+        statement.arguments = StatementArguments(arguments)
+        return statement
+    }
 }