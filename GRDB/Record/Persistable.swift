// MARK: - PersistenceError

/// An error thrown by a type that adopts Persistable.
public enum PersistenceError: ErrorProtocol {
    
    /// Thrown by MutablePersistable.update() when no matching row could be
    /// found in the database.
    case recordNotFound(MutablePersistable)
}

extension PersistenceError : CustomStringConvertible {
    /// A textual representation of `self`.
    public var description: String {
        switch self {
        case .recordNotFound(let persistable):
            return "Not found: \(persistable)"
        }
    }
}

private func databaseValue(for column: String, inDictionary dictionary: [String: DatabaseValueConvertible?]) -> DatabaseValue {
    if let value = dictionary[column] {
        return value?.databaseValue ?? .null
    }
    let column = column.lowercased()
    for (key, value) in dictionary where key.lowercased() == column {
        return value?.databaseValue ?? .null
    }
    return .null
}

private func databaseValues(for columns: [String], inDictionary dictionary: [String: DatabaseValueConvertible?]) -> [DatabaseValue] {
    return columns.map { databaseValue(for: $0, inDictionary: dictionary) }
}


// MARK: - MutablePersistable

/// Types that adopt MutablePersistable can be inserted, updated, and deleted.
///
/// This protocol is intented for types that have an INTEGER PRIMARY KEY, and
/// are interested in the inserted RowID: they can mutate themselves upon
/// successful insertion with the didInsert(with:for:) method.
///
/// The insert() and save() methods are mutating methods.
public protocol MutablePersistable : TableMapping {
    
    /// Returns the values that should be stored in the database.
    ///
    /// Keys of the returned dictionary must match the column names of the
    /// target database table (see TableMapping.databaseTableName()).
    ///
    /// In particular, primary key columns, if any, must be included.
    ///
    ///     struct Person : MutablePersistable {
    ///         var id: Int64?
    ///         var name: String?
    ///
    ///         var persistentDictionary: [String: DatabaseValueConvertible?] {
    ///             return ["id": id, "name": name]
    ///         }
    ///     }
    var persistentDictionary: [String: DatabaseValueConvertible?] { get }
    
    /// Notifies the record that it was succesfully inserted.
    ///
    /// Do not call this method directly: it is called for you, in a protected
    /// dispatch queue, with the inserted RowID and the eventual
    /// INTEGER PRIMARY KEY column name.
    ///
    /// This method is optional: the default implementation does nothing.
    ///
    ///     struct Person : MutablePersistable {
    ///         var id: Int64?
    ///         var name: String?
    ///
    ///         mutating func didInsert(with rowID: Int64, for column: String?) {
    ///             self.id = rowID
    ///         }
    ///     }
    ///
    /// - parameters:
    ///     - rowID: The inserted rowID.
    ///     - column: The name of the eventual INTEGER PRIMARY KEY column.
    mutating func didInsert(with rowID: Int64, for column: String?)
    
    
    // MARK: - CRUD
    
    /// Executes an INSERT statement.
    ///
    /// This method is guaranteed to have inserted a row in the database if it
    /// returns without error.
    ///
    /// Upon successful insertion, the didInsert(with:for:) method
    /// is called with the inserted RowID and the eventual INTEGER PRIMARY KEY
    /// column name.
    ///
    /// This method has a default implementation, so your adopting types don't
    /// have to implement it. Yet your types can provide their own
    /// implementation of insert(). In their implementation, it is recommended
    /// that they invoke the performInsert() method.
    ///
    /// - parameter db: A database connection.
    /// - throws: A DatabaseError whenever an SQLite error occurs.
    mutating func insert(_ db: Database) throws
    
    /// Executes an UPDATE statement.
    ///
    /// This method is guaranteed to have updated a row in the database if it
    /// returns without error.
    ///
    /// This method has a default implementation, so your adopting types don't
    /// have to implement it. Yet your types can provide their own
    /// implementation of update(). In their implementation, it is recommended
    /// that they invoke the performUpdate() method.
    ///
    /// - parameter db: A database connection.
    /// - throws: A DatabaseError is thrown whenever an SQLite error occurs.
    ///   PersistenceError.recordNotFound is thrown if the primary key does not
    ///   match any row in the database.
    func update(_ db: Database) throws
    
    /// Executes an INSERT or an UPDATE statement so that `self` is saved in
    /// the database.
    ///
    /// If the receiver has a non-nil primary key and a matching row in the
    /// database, this method performs an update.
    ///
    /// Otherwise, performs an insert.
    ///
    /// This method is guaranteed to have inserted or updated a row in the
    /// database if it returns without error.
    ///
    /// This method has a default implementation, so your adopting types don't
    /// have to implement it. Yet your types can provide their own
    /// implementation of save(). In their implementation, it is recommended
    /// that they invoke the performSave() method.
    ///
    /// - parameter db: A database connection.
    /// - throws: A DatabaseError whenever an SQLite error occurs, or errors
    ///   thrown by update().
    mutating func save(_ db: Database) throws
    
    /// Executes a DELETE statement.
    ///
    /// This method has a default implementation, so your adopting types don't
    /// have to implement it. Yet your types can provide their own
    /// implementation of delete(). In their implementation, it is recommended
    /// that they invoke the performDelete() method.
    ///
    /// - parameter db: A database connection.
    /// - returns: Whether a database row was deleted.
    /// - throws: A DatabaseError is thrown whenever an SQLite error occurs.
    @discardableResult func delete(_ db: Database) throws -> Bool
    
    /// Returns true if and only if the primary key matches a row in
    /// the database.
    ///
    /// This method has a default implementation, so your adopting types don't
    /// have to implement it. Yet your types can provide their own
    /// implementation of exists(). In their implementation, it is recommended
    /// that they invoke the performExists() method.
    ///
    /// - parameter db: A database connection.
    /// - returns: Whether the primary key matches a row in the database.
    func exists(_ db: Database) -> Bool
}

public extension MutablePersistable {
    
    /// Notifies the record that it was succesfully inserted.
    ///
    /// The default implementation does nothing.
    mutating func didInsert(with rowID: Int64, for column: String?) {
    }
    
    
    // MARK: - CRUD
    
    /// Executes an INSERT statement.
    ///
    /// The default implementation for insert() invokes performInsert().
    mutating func insert(_ db: Database) throws {
        try performInsert(db)
    }
    
    /// Executes an UPDATE statement.
    ///
    /// The default implementation for update() invokes performUpdate().
    func update(_ db: Database) throws {
        try performUpdate(db)
    }
    
    /// Executes an INSERT or an UPDATE statement so that `self` is saved in
    /// the database.
    ///
    /// The default implementation for save() invokes performSave().
    mutating func save(_ db: Database) throws {
        try performSave(db)
    }
    
    /// Executes a DELETE statement.
    ///
    /// The default implementation for delete() invokes performDelete().
    @discardableResult func delete(_ db: Database) throws -> Bool {
        return try performDelete(db)
    }
    
    /// Returns true if and only if the primary key matches a row in
    /// the database.
    ///
    /// The default implementation for exists() invokes performExists().
    func exists(_ db: Database) -> Bool {
        return performExists(db)
    }
    
    
    // MARK: - CRUD Internals
    
    private func canUpdate(_ db: Database) -> Bool {
        // Fail early if database table does not exist.
        let databaseTableName = self.dynamicType.databaseTableName
        guard let primaryKey = try! db.primaryKey(databaseTableName) else {
            return false
        }
        
        let persistentDictionary = self.persistentDictionary
        for column in primaryKey.columns where !databaseValue(for: column, inDictionary: persistentDictionary).isNull {
            return true
        }
        return false
    }
    
    /// Don't invoke this method directly: it is an internal method for types
    /// that adopt MutablePersistable.
    ///
    /// performInsert() provides the default implementation for insert(). Types
    /// that adopt MutablePersistable can invoke performInsert() in their
    /// implementation of insert(). They should not provide their own
    /// implementation of performInsert().
    mutating func performInsert(_ db: Database) throws {
        let dataMapper = DataMapper(db, self)
        try dataMapper.insertStatement().execute()
        didInsert(with: db.lastInsertedRowID, for: dataMapper.primaryKey?.rowIDColumn)
    }
    
    /// Don't invoke this method directly: it is an internal method for types
    /// that adopt MutablePersistable.
    ///
    /// performUpdate() provides the default implementation for update(). Types
    /// that adopt MutablePersistable can invoke performUpdate() in their
    /// implementation of update(). They should not provide their own
    /// implementation of performUpdate().
    func performUpdate(_ db: Database) throws {
        try DataMapper(db, self).updateStatement().execute()
        if db.changesCount == 0 {
            throw PersistenceError.recordNotFound(self)
        }
    }
    
    /// Don't invoke this method directly: it is an internal method for types
    /// that adopt MutablePersistable.
    ///
    /// performSave() provides the default implementation for save(). Types
    /// that adopt MutablePersistable can invoke performSave() in their
    /// implementation of save(). They should not provide their own
    /// implementation of performSave().
    ///
    /// This default implementation forwards the job to `update` or `insert`.
    mutating func performSave(_ db: Database) throws {
        // Make sure we call self.insert and self.update so that classes
        // that override insert or save have opportunity to perform their
        // custom job.
        
        if canUpdate(db) {
            do {
                try update(db)
            } catch PersistenceError.recordNotFound {
                // TODO: check that the not persisted objet is self
                //
                // Why? Adopting types could override update() and update
                // another object which may be the one throwing this error.
                try insert(db)
            }
        } else {
            try insert(db)
        }
    }
    
    /// Don't invoke this method directly: it is an internal method for types
    /// that adopt MutablePersistable.
    ///
    /// performDelete() provides the default implementation for deelte(). Types
    /// that adopt MutablePersistable can invoke performDelete() in
    /// their implementation of delete(). They should not provide their own
    /// implementation of performDelete().
    func performDelete(_ db: Database) throws -> Bool {
        try DataMapper(db, self).deleteStatement().execute()
        return db.changesCount > 0
    }
    
    /// Don't invoke this method directly: it is an internal method for types
    /// that adopt MutablePersistable.
    ///
    /// performExists() provides the default implementation for exists(). Types
    /// that adopt MutablePersistable can invoke performExists() in
    /// their implementation of exists(). They should not provide their own
    /// implementation of performExists().
    func performExists(_ db: Database) -> Bool {
        return (Row.fetchOne(DataMapper(db, self).existsStatement()) != nil)
    }
    
}


// MARK: - Persistable

/// Types that adopt Persistable can be inserted, updated, and deleted.
///
/// This protocol is intented for types that don't have an INTEGER PRIMARY KEY.
///
/// Unlike MutablePersistable, the insert() and save() methods are not
/// mutating methods.
public protocol Persistable : MutablePersistable {
    
    /// Notifies the record that it was succesfully inserted.
    ///
    /// Do not call this method directly: it is called for you, in a protected
    /// dispatch queue, with the inserted RowID and the eventual
    /// INTEGER PRIMARY KEY column name.
    ///
    /// This method is optional: the default implementation does nothing.
    ///
    /// If you need a mutating variant of this method, adopt the
    /// MutablePersistable protocol instead.
    ///
    /// - parameters:
    ///     - rowID: The inserted rowID.
    ///     - column: The name of the eventual INTEGER PRIMARY KEY column.
    func didInsert(with rowID: Int64, for column: String?)
    
    /// Executes an INSERT statement.
    ///
    /// This method is guaranteed to have inserted a row in the database if it
    /// returns without error.
    ///
    /// Upon successful insertion, the didInsert(with:for:) method
    /// is called with the inserted RowID and the eventual INTEGER PRIMARY KEY
    /// column name.
    ///
    /// This method has a default implementation, so your adopting types don't
    /// have to implement it. Yet your types can provide their own
    /// implementation of insert(). In their implementation, it is recommended
    /// that they invoke the performInsert() method.
    ///
    /// - parameter db: A database connection.
    /// - throws: A DatabaseError whenever an SQLite error occurs.
    func insert(_ db: Database) throws
    
    /// Executes an INSERT or an UPDATE statement so that `self` is saved in
    /// the database.
    ///
    /// If the receiver has a non-nil primary key and a matching row in the
    /// database, this method performs an update.
    ///
    /// Otherwise, performs an insert.
    ///
    /// This method is guaranteed to have inserted or updated a row in the
    /// database if it returns without error.
    ///
    /// This method has a default implementation, so your adopting types don't
    /// have to implement it. Yet your types can provide their own
    /// implementation of save(). In their implementation, it is recommended
    /// that they invoke the performSave() method.
    ///
    /// - parameter db: A database connection.
    /// - throws: A DatabaseError whenever an SQLite error occurs, or errors
    ///   thrown by update().
    func save(_ db: Database) throws
}

public extension Persistable {
    
    /// Notifies the record that it was succesfully inserted.
    ///
    /// The default implementation does nothing.
    func didInsert(with rowID: Int64, for column: String?) {
    }
    
    // MARK: - Immutable CRUD
    
    /// Executes an INSERT statement.
    ///
    /// The default implementation for insert() invokes performInsert().
    func insert(_ db: Database) throws {
        try performInsert(db)
    }
    
    /// Executes an INSERT or an UPDATE statement so that `self` is saved in
    /// the database.
    ///
    /// The default implementation for save() invokes performSave().
    func save(_ db: Database) throws {
        try performSave(db)
    }
    
    
    // MARK: - Immutable CRUD Internals
    
    /// Don't invoke this method directly: it is an internal method for types
    /// that adopt Persistable.
    ///
    /// performInsert() provides the default implementation for insert(). Types
    /// that adopt Persistable can invoke performInsert() in their
    /// implementation of insert(). They should not provide their own
    /// implementation of performInsert().
    func performInsert(_ db: Database) throws {
        let dataMapper = DataMapper(db, self)
        try dataMapper.insertStatement().execute()
        didInsert(with: db.lastInsertedRowID, for: dataMapper.primaryKey?.rowIDColumn)
    }
    
    /// Don't invoke this method directly: it is an internal method for types
    /// that adopt Persistable.
    ///
    /// performSave() provides the default implementation for save(). Types
    /// that adopt Persistable can invoke performSave() in their
    /// implementation of save(). They should not provide their own
    /// implementation of performSave().
    ///
    /// This default implementation forwards the job to `update` or `insert`.
    func performSave(_ db: Database) throws {
        // Make sure we call self.insert and self.update so that classes that
        // override insert or save have opportunity to perform their custom job.
        
        if canUpdate(db) {
            do {
                try update(db)
            } catch PersistenceError.recordNotFound {
                // TODO: check that the not persisted objet is self
                //
                // Why? Adopting types could override update() and update another
                // object which may be the one throwing this error.
                try insert(db)
            }
        } else {
            try insert(db)
        }
    }
    
}


// MARK: - DataMapper

/// DataMapper takes care of Persistable CRUD
final class DataMapper {
    
    /// The database
    let db: Database
    
    /// The persistable
    let persistable: MutablePersistable
    
    /// DataMapper keeps a copy the persistable's persistentDictionary, so
    /// that this dictionary is built once whatever the database operation.
    /// It is guaranteed to have at least one (key, value) pair.
    let persistentDictionary: [String: DatabaseValueConvertible?]
    
    /// The table name
    let databaseTableName: String
    
    /// The table primary key
    let primaryKey: PrimaryKey?
    
    init(_ db: Database, _ persistable: MutablePersistable) {
        // Fail early if database table does not exist.
        let databaseTableName = persistable.dynamicType.databaseTableName
        let primaryKey = try! db.primaryKey(databaseTableName)
        
        // Fail early if persistentDictionary is empty
        let persistentDictionary = persistable.persistentDictionary
        GRDBPrecondition(persistentDictionary.count > 0, "\(persistable.dynamicType).persistentDictionary: invalid empty dictionary")
        
        self.db = db
        self.persistable = persistable
        self.persistentDictionary = persistentDictionary
        self.databaseTableName = databaseTableName
        self.primaryKey = primaryKey
    }
    
    func insertStatement() -> UpdateStatement {
        let query = InsertQuery(
            tableName: databaseTableName,
            insertedColumns: Array(persistentDictionary.keys))
        let statement = try! db.cachedUpdateStatement(query.sql)
        statement.unsafeSetArguments(StatementArguments(persistentDictionary.values))
        return statement
    }
    
    func updateStatement() -> UpdateStatement {
        // Fail early if primary key does not resolve to a database row.
        let primaryKeyColumns = primaryKey?.columns ?? []
<<<<<<< HEAD
        let primaryKeyValues = databaseValues(for: primaryKeyColumns, inDictionary: persistentDictionary)
        GRDBPrecondition(primaryKeyValues.contains { !$0.isNull }, "invalid primary key in \(persistable)")
=======
        let primaryKeyValues = databaseValues(forColumns: primaryKeyColumns, inDictionary: persistentDictionary)
        GRDBPrecondition(primaryKeyValues.contains { !$0.isNull }, "record can not be identified. persistentDictionary must contain non-nil value(s) for the key(s) \(primaryKeyColumns.joinWithSeparator((", ")))")
>>>>>>> 33acddf6
        
        // Update everything but primary key
        var updatedColumns = persistentDictionary.keys.removing(contentsOf: primaryKeyColumns)
        if updatedColumns.isEmpty {
            // IMPLEMENTATION NOTE
            //
            // It is important to update something, so that
            // TransactionObserver can observe a change even though this
            // change is useless.
            //
            // The goal is to be able to write tests with minimal tables,
            // including tables made of a single primary key column.
            updatedColumns = primaryKeyColumns
        }
        let updatedValues = databaseValues(for: updatedColumns, inDictionary: persistentDictionary)
        
        let query = UpdateQuery(
            tableName: databaseTableName,
            updatedColumns: updatedColumns,
            conditionColumns: primaryKeyColumns)
        let statement = try! db.cachedUpdateStatement(query.sql)
        statement.unsafeSetArguments(StatementArguments(updatedValues + primaryKeyValues))
        return statement
    }
    
    func deleteStatement() -> UpdateStatement {
        // Fail early if primary key does not resolve to a database row.
        let primaryKeyColumns = primaryKey?.columns ?? []
<<<<<<< HEAD
        let primaryKeyValues = databaseValues(for: primaryKeyColumns, inDictionary: persistentDictionary)
        GRDBPrecondition(primaryKeyValues.contains { !$0.isNull }, "invalid primary key in \(persistable)")
=======
        let primaryKeyValues = databaseValues(forColumns: primaryKeyColumns, inDictionary: persistentDictionary)
        GRDBPrecondition(primaryKeyValues.contains { !$0.isNull }, "record can not be identified. persistentDictionary must contain non-nil value(s) for the key(s) \(primaryKeyColumns.joinWithSeparator((", ")))")
>>>>>>> 33acddf6
        
        let query = DeleteQuery(
            tableName: databaseTableName,
            conditionColumns: primaryKeyColumns)
        let statement = try! db.cachedUpdateStatement(query.sql)
        statement.unsafeSetArguments(StatementArguments(primaryKeyValues))
        return statement
    }
    
    func existsStatement() -> SelectStatement {
        // Fail early if primary key does not resolve to a database row.
        let primaryKeyColumns = primaryKey?.columns ?? []
<<<<<<< HEAD
        let primaryKeyValues = databaseValues(for: primaryKeyColumns, inDictionary: persistentDictionary)
        GRDBPrecondition(primaryKeyValues.contains { !$0.isNull }, "invalid primary key in \(persistable)")
=======
        let primaryKeyValues = databaseValues(forColumns: primaryKeyColumns, inDictionary: persistentDictionary)
        GRDBPrecondition(primaryKeyValues.contains { !$0.isNull }, "record can not be identified. persistentDictionary must contain non-nil value(s) for the key(s) \(primaryKeyColumns.joinWithSeparator((", ")))")
>>>>>>> 33acddf6
        
        let query = ExistsQuery(
            tableName: databaseTableName,
            conditionColumns: primaryKeyColumns)
        let statement = try! db.cachedSelectStatement(query.sql)
        statement.unsafeSetArguments(StatementArguments(primaryKeyValues))
        return statement
    }
}


// MARK: - InsertQuery

private struct InsertQuery {
    let tableName: String
    let insertedColumns: [String]
}

extension InsertQuery : Hashable {
    var hashValue: Int { return tableName.hashValue }
}

private func == (lhs: InsertQuery, rhs: InsertQuery) -> Bool {
    if lhs.tableName != rhs.tableName { return false }
    return lhs.insertedColumns == rhs.insertedColumns
}

extension InsertQuery {
    static let sqlCache = ReadWriteBox([InsertQuery: String]())
    var sql: String {
        if let sql = InsertQuery.sqlCache.read({ $0[self] }) {
            return sql
        }
        let columnsSQL = insertedColumns.map { $0.quotedDatabaseIdentifier }.joined(separator: ",")
        let valuesSQL = databaseQuestionMarks(count: insertedColumns.count)
        let sql = "INSERT INTO \(tableName.quotedDatabaseIdentifier) (\(columnsSQL)) VALUES (\(valuesSQL))"
        InsertQuery.sqlCache.write { $0[self] = sql }
        return sql
    }
}


// MARK: - UpdateQuery

private struct UpdateQuery {
    let tableName: String
    let updatedColumns: [String]
    let conditionColumns: [String]
}

extension UpdateQuery : Hashable {
    var hashValue: Int { return tableName.hashValue }
}

private func == (lhs: UpdateQuery, rhs: UpdateQuery) -> Bool {
    if lhs.tableName != rhs.tableName { return false }
    if lhs.updatedColumns != rhs.updatedColumns { return false }
    return lhs.conditionColumns == rhs.conditionColumns
}

extension UpdateQuery {
    static let sqlCache = ReadWriteBox([UpdateQuery: String]())
    var sql: String {
        if let sql = UpdateQuery.sqlCache.read({ $0[self] }) {
            return sql
        }
        let updateSQL = updatedColumns.map { "\($0.quotedDatabaseIdentifier)=?" }.joined(separator: ",")
        let whereSQL = conditionColumns.map { "\($0.quotedDatabaseIdentifier)=?" }.joined(separator: " AND ")
        let sql = "UPDATE \(tableName.quotedDatabaseIdentifier) SET \(updateSQL) WHERE \(whereSQL)"
        UpdateQuery.sqlCache.write { $0[self] = sql }
        return sql
    }
}


// MARK: - DeleteQuery

private struct DeleteQuery {
    let tableName: String
    let conditionColumns: [String]
}

extension DeleteQuery {
    var sql: String {
        let whereSQL = conditionColumns.map { "\($0.quotedDatabaseIdentifier)=?" }.joined(separator: " AND ")
        return "DELETE FROM \(tableName.quotedDatabaseIdentifier) WHERE \(whereSQL)"
    }
}


// MARK: - ExistsQuery

private struct ExistsQuery {
    let tableName: String
    let conditionColumns: [String]
}

extension ExistsQuery {
    var sql: String {
        let whereSQL = conditionColumns.map { "\($0.quotedDatabaseIdentifier)=?" }.joined(separator: " AND ")
        return "SELECT 1 FROM \(tableName.quotedDatabaseIdentifier) WHERE \(whereSQL)"
    }
}<|MERGE_RESOLUTION|>--- conflicted
+++ resolved
@@ -502,13 +502,8 @@
     func updateStatement() -> UpdateStatement {
         // Fail early if primary key does not resolve to a database row.
         let primaryKeyColumns = primaryKey?.columns ?? []
-<<<<<<< HEAD
         let primaryKeyValues = databaseValues(for: primaryKeyColumns, inDictionary: persistentDictionary)
-        GRDBPrecondition(primaryKeyValues.contains { !$0.isNull }, "invalid primary key in \(persistable)")
-=======
-        let primaryKeyValues = databaseValues(forColumns: primaryKeyColumns, inDictionary: persistentDictionary)
-        GRDBPrecondition(primaryKeyValues.contains { !$0.isNull }, "record can not be identified. persistentDictionary must contain non-nil value(s) for the key(s) \(primaryKeyColumns.joinWithSeparator((", ")))")
->>>>>>> 33acddf6
+        GRDBPrecondition(primaryKeyValues.contains { !$0.isNull }, "record can not be identified. persistentDictionary must contain non-nil value(s) for the key(s) \(primaryKeyColumns.joined(separator: ","))")
         
         // Update everything but primary key
         var updatedColumns = persistentDictionary.keys.removing(contentsOf: primaryKeyColumns)
@@ -537,13 +532,8 @@
     func deleteStatement() -> UpdateStatement {
         // Fail early if primary key does not resolve to a database row.
         let primaryKeyColumns = primaryKey?.columns ?? []
-<<<<<<< HEAD
         let primaryKeyValues = databaseValues(for: primaryKeyColumns, inDictionary: persistentDictionary)
-        GRDBPrecondition(primaryKeyValues.contains { !$0.isNull }, "invalid primary key in \(persistable)")
-=======
-        let primaryKeyValues = databaseValues(forColumns: primaryKeyColumns, inDictionary: persistentDictionary)
-        GRDBPrecondition(primaryKeyValues.contains { !$0.isNull }, "record can not be identified. persistentDictionary must contain non-nil value(s) for the key(s) \(primaryKeyColumns.joinWithSeparator((", ")))")
->>>>>>> 33acddf6
+        GRDBPrecondition(primaryKeyValues.contains { !$0.isNull }, "record can not be identified. persistentDictionary must contain non-nil value(s) for the key(s) \(primaryKeyColumns.joined(separator: ","))")
         
         let query = DeleteQuery(
             tableName: databaseTableName,
@@ -556,13 +546,8 @@
     func existsStatement() -> SelectStatement {
         // Fail early if primary key does not resolve to a database row.
         let primaryKeyColumns = primaryKey?.columns ?? []
-<<<<<<< HEAD
         let primaryKeyValues = databaseValues(for: primaryKeyColumns, inDictionary: persistentDictionary)
-        GRDBPrecondition(primaryKeyValues.contains { !$0.isNull }, "invalid primary key in \(persistable)")
-=======
-        let primaryKeyValues = databaseValues(forColumns: primaryKeyColumns, inDictionary: persistentDictionary)
-        GRDBPrecondition(primaryKeyValues.contains { !$0.isNull }, "record can not be identified. persistentDictionary must contain non-nil value(s) for the key(s) \(primaryKeyColumns.joinWithSeparator((", ")))")
->>>>>>> 33acddf6
+        GRDBPrecondition(primaryKeyValues.contains { !$0.isNull }, "record can not be identified. persistentDictionary must contain non-nil value(s) for the key(s) \(primaryKeyColumns.joined(separator: ","))")
         
         let query = ExistsQuery(
             tableName: databaseTableName,
