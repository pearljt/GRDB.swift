import Foundation

#if !USING_BUILTIN_SQLITE
    #if os(OSX)
        import SQLiteMacOSX
    #elseif os(iOS)
        #if (arch(i386) || arch(x86_64))
            import SQLiteiPhoneSimulator
        #else
            import SQLiteiPhoneOS
        #endif
    #endif
#endif

/// A raw SQLite connection, suitable for the SQLite C API.
public typealias SQLiteConnection = OpaquePointer

/// A raw SQLite function argument.
typealias SQLiteValue = OpaquePointer


/// A Database connection.
///
/// You don't create a database directly. Instead, you use a DatabaseQueue, or
/// a DatabasePool:
///
///     let dbQueue = DatabaseQueue(...)
///
///     // The Database is the `db` in the closure:
///     dbQueue.inDatabase { db in
///         db.execute(...)
///     }
public final class Database {
    // The Database class is not thread-safe. An instance should always be
    // used through a SerializedDatabase.
    
    // MARK: - Database Information
    
    /// The database configuration
    public let configuration: Configuration
    
    /// The raw SQLite connection, suitable for the SQLite C API.
    public let sqliteConnection: SQLiteConnection
    
    /// The rowID of the most recently inserted row.
    ///
    /// If no row has ever been inserted using this database connection,
    /// returns zero.
    ///
    /// For more detailed information, see https://www.sqlite.org/c3ref/last_insert_rowid.html
    public var lastInsertedRowID: Int64 {
        DatabaseScheduler.preconditionValidQueue(self)
        return sqlite3_last_insert_rowid(sqliteConnection)
    }
    
    /// The number of rows modified, inserted or deleted by the most recent
    /// successful INSERT, UPDATE or DELETE statement.
    ///
    /// For more detailed information, see https://www.sqlite.org/c3ref/changes.html
    public var changesCount: Int {
        DatabaseScheduler.preconditionValidQueue(self)
        return Int(sqlite3_changes(sqliteConnection))
    }
    
    /// The total number of rows modified, inserted or deleted by all successful
    /// INSERT, UPDATE or DELETE statements since the database connection was
    /// opened.
    ///
    /// For more detailed information, see https://www.sqlite.org/c3ref/total_changes.html
    public var totalChangesCount: Int {
        DatabaseScheduler.preconditionValidQueue(self)
        return Int(sqlite3_total_changes(sqliteConnection))
    }
    
    var lastErrorCode: Int32 { return sqlite3_errcode(sqliteConnection) }
    var lastErrorMessage: String? { return String(cString: sqlite3_errmsg(sqliteConnection)) }
    
    /// True if the database connection is currently in a transaction.
    public var isInsideTransaction: Bool { return isInsideExplicitTransaction || !savepointStack.isEmpty }
    
    // Set by beginTransaction, rollback and commit. Not set by savepoints.
    private var isInsideExplicitTransaction: Bool = false
    
    // Transaction observers
    private var databaseEventObservers = [DatabaseEventObserver]()
    private var statementEventObservers = [DatabaseEventObserver]()  // subset of databaseEventObservers, set in updateStatementWillExecute
    private var transactionState: TransactionState = .waitForTransactionCompletion
    private var savepointStack = SavePointStack()
    
    /// See setupBusyMode()
    private var busyCallback: BusyCallback?
    
    /// Available functions
    private var functions = Set<DatabaseFunction>()
    
    /// Available collations
    private var collations = Set<DatabaseCollation>()
    
    /// Schema Cache
    var schemaCache: DatabaseSchemaCache    // internal so that it can be tested
    
    /// Statement cache. Not part of the schema cache because statements belong
    /// to this connection, while schema cache can be shared with
    /// other connections.
    private var selectStatementCache: [String: SelectStatement] = [:]
    private var updateStatementCache: [String: UpdateStatement] = [:]
    
    init(path: String, configuration: Configuration, schemaCache: DatabaseSchemaCache) throws {
        // See https://www.sqlite.org/c3ref/open.html
        var sqliteConnection: SQLiteConnection? = nil
        let code = sqlite3_open_v2(path, &sqliteConnection, configuration.SQLiteOpenFlags, nil)
        guard code == SQLITE_OK else {
            throw DatabaseError(code: code, message: String(cString: sqlite3_errmsg(sqliteConnection)))
        }
        
        do {
            #if SQLITE_HAS_CODEC
                if let passphrase = configuration.passphrase {
                    try Database.setPassphrase(passphrase, forConnection: sqliteConnection)
                }
            #endif
            
            // Users are surprised when they open a picture as a database and
            // see no error (https://github.com/groue/GRDB.swift/issues/54).
            //
            // So let's fail early if file is not a database, or encrypted with
            // another passphrase.
            let readCode = sqlite3_exec(sqliteConnection, "SELECT * FROM sqlite_master LIMIT 1", nil, nil, nil)
            guard readCode == SQLITE_OK else {
                throw DatabaseError(code: readCode, message: String(cString: sqlite3_errmsg(sqliteConnection)))
            }
        } catch {
            closeConnection(sqliteConnection!)
            throw error
        }
        
        self.configuration = configuration
        self.schemaCache = schemaCache
        self.sqliteConnection = sqliteConnection!
        
        configuration.SQLiteConnectionDidOpen?()
    }
    
    /// This method must be called after database initialization
    func setup() throws {
        // Setup trace first, so that setup queries are traced.
        setupTrace()
        try setupForeignKeys()
        setupBusyMode()
        setupDefaultFunctions()
        setupDefaultCollations()
    }
    
    /// This method must be called before database deallocation
    func close() {
        DatabaseScheduler.preconditionValidQueue(self)
        assert(!isClosed)
        
        configuration.SQLiteConnectionWillClose?(sqliteConnection)
        updateStatementCache = [:]
        selectStatementCache = [:]
        closeConnection(sqliteConnection)
        isClosed = true
        configuration.SQLiteConnectionDidClose?()
    }
    
    private var isClosed: Bool = false
    deinit {
        assert(isClosed)
    }
    
    func releaseMemory() {
        sqlite3_db_release_memory(sqliteConnection)
        schemaCache.clear()
        updateStatementCache = [:]
        selectStatementCache = [:]
    }
    
    private func setupForeignKeys() throws {
        // Foreign keys are disabled by default with SQLite3
        if configuration.foreignKeysEnabled {
            try execute("PRAGMA foreign_keys = ON")
        }
    }
    
    private func setupTrace() {
        guard configuration.trace != nil else {
            return
        }
        let dbPointer = unsafeBitCast(self, to: UnsafeMutablePointer<Void>.self)
        sqlite3_trace(sqliteConnection, { (dbPointer, sql) in
            guard let sql = sql else { return }
            let database = unsafeBitCast(dbPointer, to: Database.self)
            database.configuration.trace!(String(cString: sql))
            }, dbPointer)
    }
    
    private func setupBusyMode() {
        switch configuration.busyMode {
        case .immediateError:
            break
            
        case .timeout(let duration):
            let milliseconds = Int32(duration * 1000)
            sqlite3_busy_timeout(sqliteConnection, milliseconds)
            
        case .callback(let callback):
            let dbPointer = unsafeBitCast(self, to: UnsafeMutablePointer<Void>.self)
            busyCallback = callback
            
            sqlite3_busy_handler(
                sqliteConnection,
                { (dbPointer: UnsafeMutablePointer<Void>?, numberOfTries: Int32) in
                    let database = unsafeBitCast(dbPointer, to: Database.self)
                    let callback = database.busyCallback!
                    return callback(numberOfTries: Int(numberOfTries)) ? 1 : 0
                },
                dbPointer)
        }
    }
    
    private func setupDefaultFunctions() {
        add(function: .capitalize)
        add(function: .lowercase)
        add(function: .uppercase)
        
        if #available(iOS 9.0, OSX 10.11, *) {
            add(function: .localizedCapitalize)
            add(function: .localizedLowercase)
            add(function: .localizedUppercase)
        }
    }
    
    private func setupDefaultCollations() {
        add(collation: .unicodeCompare)
        add(collation: .caseInsensitiveCompare)
        add(collation: .localizedCaseInsensitiveCompare)
        add(collation: .localizedCompare)
        add(collation: .localizedStandardCompare)
    }
}

private func closeConnection(_ sqliteConnection: SQLiteConnection) {
    // sqlite3_close_v2 was added in SQLite 3.7.14 http://www.sqlite.org/changes.html#version_3_7_14
    // It is available from iOS 8.2 and OS X 10.10 https://github.com/yapstudios/YapDatabase/wiki/SQLite-version-(bundled-with-OS)
    if #available(iOS 8.2, OSX 10.10, *) {
        // https://www.sqlite.org/c3ref/close.html
        // > If sqlite3_close_v2() is called with unfinalized prepared
        // > statements and/or unfinished sqlite3_backups, then the database
        // > connection becomes an unusable "zombie" which will automatically
        // > be deallocated when the last prepared statement is finalized or the
        // > last sqlite3_backup is finished.
        let code = sqlite3_close_v2(sqliteConnection)
        if code != SQLITE_OK {
            // A rare situation where GRDB doesn't fatalError on unprocessed
            // errors.
            let message = String(cString: sqlite3_errmsg(sqliteConnection))
            NSLog("GRDB could not close database with error %@: %@", NSNumber(value: code), NSString(string: message ?? ""))
        }
    } else {
        // https://www.sqlite.org/c3ref/close.html
        // > If the database connection is associated with unfinalized prepared
        // > statements or unfinished sqlite3_backup objects then
        // > sqlite3_close() will leave the database connection open and
        // > return SQLITE_BUSY.
        let code = sqlite3_close(sqliteConnection)
        if code != SQLITE_OK {
            // A rare situation where GRDB doesn't fatalError on unprocessed
            // errors.
            let message = String(cString: sqlite3_errmsg(sqliteConnection))
            NSLog("GRDB could not close database with error %@: %@", NSNumber(value: code), NSString(string: message ?? ""))
            if code == SQLITE_BUSY {
                // Let the user know about unfinalized statements that did
                // prevent the connection from closing properly.
                var stmt: SQLiteStatement? = sqlite3_next_stmt(sqliteConnection, nil)
                while stmt != nil {
                    NSLog("GRDB unfinalized statement: %@", NSString(string: String(validatingUTF8: sqlite3_sql(stmt))!))
                    stmt = sqlite3_next_stmt(sqliteConnection, stmt)
                }
            }
        }
    }
}


/// An SQLite threading mode. See https://www.sqlite.org/threadsafe.html.
enum ThreadingMode {
    case SQLiteDefault
    case multiThread
    case serialized
    
    var SQLiteOpenFlags: Int32 {
        switch self {
        case .SQLiteDefault:
            return 0
        case .multiThread:
            return SQLITE_OPEN_NOMUTEX
        case .serialized:
            return SQLITE_OPEN_FULLMUTEX
        }
    }
}


/// See BusyMode and https://www.sqlite.org/c3ref/busy_handler.html
public typealias BusyCallback = (numberOfTries: Int) -> Bool

/// When there are several connections to a database, a connection may try to
/// access the database while it is locked by another connection.
///
/// The BusyMode enum describes the behavior of GRDB when such a situation
/// occurs:
///
/// - .immediateError: The SQLITE_BUSY error is immediately returned to the
///   connection that tries to access the locked database.
///
/// - .timeout: The SQLITE_BUSY error will be returned only if the database
///   remains locked for more than the specified duration.
///
/// - .callback: Perform your custom lock handling.
///
/// To set the busy mode of a database, use Configuration:
///
///     let configuration = Configuration(busyMode: .timeout(1))
///     let dbQueue = DatabaseQueue(path: "...", configuration: configuration)
///
/// Relevant SQLite documentation:
///
/// - https://www.sqlite.org/c3ref/busy_timeout.html
/// - https://www.sqlite.org/c3ref/busy_handler.html
/// - https://www.sqlite.org/lang_transaction.html
/// - https://www.sqlite.org/wal.html
public enum BusyMode {
    /// The SQLITE_BUSY error is immediately returned to the connection that
    /// tries to access the locked database.
    case immediateError
    
    /// The SQLITE_BUSY error will be returned only if the database remains
    /// locked for more than the specified duration.
    case timeout(TimeInterval)
    
    /// A custom callback that is called when a database is locked.
    /// See https://www.sqlite.org/c3ref/busy_handler.html
    case callback(BusyCallback)
}


// =========================================================================
// MARK: - Statements

extension Database {
    
    /// Returns a new prepared statement that can be reused.
    ///
    ///     let statement = try db.makeSelectStatement("SELECT COUNT(*) FROM persons WHERE age > ?")
    ///     let moreThanTwentyCount = Int.fetchOne(statement, arguments: [20])!
    ///     let moreThanThirtyCount = Int.fetchOne(statement, arguments: [30])!
    ///
    /// - parameter sql: An SQL query.
    /// - returns: A SelectStatement.
    /// - throws: A DatabaseError whenever SQLite could not parse the sql query.
    public func makeSelectStatement(_ sql: String) throws -> SelectStatement {
        return try SelectStatement(database: self, sql: sql)
    }
    
    /// Returns a prepared statement that can be reused.
    ///
    ///     let statement = try db.cachedSelectStatement("SELECT COUNT(*) FROM persons WHERE age > ?")
    ///     let moreThanTwentyCount = Int.fetchOne(statement, arguments: [20])!
    ///     let moreThanThirtyCount = Int.fetchOne(statement, arguments: [30])!
    ///
    /// The returned statement may have already been used: it may or may not
    /// contain values for its eventual arguments.
    ///
    /// - parameter sql: An SQL query.
    /// - returns: An UpdateStatement.
    /// - throws: A DatabaseError whenever SQLite could not parse the sql query.
    public func cachedSelectStatement(_ sql: String) throws -> SelectStatement {
        if let statement = selectStatementCache[sql] {
            return statement
        }
        
        let statement = try makeSelectStatement(sql)
        selectStatementCache[sql] = statement
        return statement
    }
    
    /// Returns a new prepared statement that can be reused.
    ///
    ///     let statement = try db.makeUpdateStatement("INSERT INTO persons (name) VALUES (?)")
    ///     try statement.execute(arguments: ["Arthur"])
    ///     try statement.execute(arguments: ["Barbara"])
    ///
    /// - parameter sql: An SQL query.
    /// - returns: An UpdateStatement.
    /// - throws: A DatabaseError whenever SQLite could not parse the sql query.
    public func makeUpdateStatement(_ sql: String) throws -> UpdateStatement {
        return try UpdateStatement(database: self, sql: sql)
    }
    
    /// Returns a prepared statement that can be reused.
    ///
    ///     let statement = try db.cachedUpdateStatement("INSERT INTO persons (name) VALUES (?)")
    ///     try statement.execute(arguments: ["Arthur"])
    ///     try statement.execute(arguments: ["Barbara"])
    ///
    /// The returned statement may have already been used: it may or may not
    /// contain values for its eventual arguments.
    ///
    /// - parameter sql: An SQL query.
    /// - returns: An UpdateStatement.
    /// - throws: A DatabaseError whenever SQLite could not parse the sql query.
    public func cachedUpdateStatement(_ sql: String) throws -> UpdateStatement {
        if let statement = updateStatementCache[sql] {
            return statement
        }
        
        let statement = try makeUpdateStatement(sql)
        updateStatementCache[sql] = statement
        return statement
    }
    
    /// Executes one or several SQL statements, separated by semi-colons.
    ///
    ///     try db.execute(
    ///         "INSERT INTO persons (name) VALUES (:name)",
    ///         arguments: ["name": "Arthur"])
    ///
    ///     try db.execute(
    ///         "INSERT INTO persons (name) VALUES (?);" +
    ///         "INSERT INTO persons (name) VALUES (?);" +
    ///         "INSERT INTO persons (name) VALUES (?);",
    ///         arguments; ['Arthur', 'Barbara', 'Craig'])
    ///
    /// This method may throw a DatabaseError.
    ///
    /// - parameters:
    ///     - sql: An SQL query.
    ///     - arguments: Optional statement arguments.
    /// - throws: A DatabaseError whenever an SQLite error occurs.
    public func execute(_ sql: String, arguments: StatementArguments? = nil) throws {
        // This method is like sqlite3_exec (https://www.sqlite.org/c3ref/exec.html)
        // It adds support for arguments.
        
        DatabaseScheduler.preconditionValidQueue(self)
        
        // The tricky part is to consume arguments as statements are executed.
        //
        // Here we build two functions:
        // - consumeArguments returns arguments for a statement
        // - validateRemainingArguments validates the remaining arguments, after
        //   all statements have been executed, in the same way
        //   as Statement.validate(arguments:)
        
        var arguments = arguments ?? StatementArguments()
        let initialValuesCount = arguments.values.count
        let consumeArguments = { (statement: UpdateStatement) throws -> StatementArguments in
            let bindings = try arguments.consume(statement, allowingRemainingValues: true)
            return StatementArguments(bindings)
        }
        let validateRemainingArguments = {
            if !arguments.values.isEmpty {
                throw DatabaseError(code: SQLITE_MISUSE, message: "wrong number of statement arguments: \(initialValuesCount)")
            }
        }
        
        
        // Execute statements
        
        let sqlCodeUnits = sql.nulTerminatedUTF8
        var error: ErrorProtocol?
        
        // During the execution of sqlite3_prepare_v2, the observer listens to
        // authorization callbacks in order to recognize "interesting"
        // statements. See updateStatementDidExecute().
        let observer = StatementCompilationObserver(self)
        observer.start()
        
        sqlCodeUnits.withUnsafeBufferPointer { codeUnits in
            let sqlStart = UnsafePointer<Int8>(codeUnits.baseAddress)!
            let sqlEnd = sqlStart + sqlCodeUnits.count
            var statementStart = sqlStart
            while statementStart < sqlEnd - 1 {
                observer.reset()
                var statementEnd: UnsafePointer<Int8>? = nil
                var sqliteStatement: SQLiteStatement? = nil
                let code = sqlite3_prepare_v2(sqliteConnection, statementStart, -1, &sqliteStatement, &statementEnd)
                guard code == SQLITE_OK else {
                    error = DatabaseError(code: code, message: lastErrorMessage, sql: sql)
                    break
                }
                
                guard sqliteStatement != nil else {
                    // The remaining string contains only whitespace
                    assert(String(data: Data(bytesNoCopy: UnsafeMutablePointer<UInt8>(statementStart), count: statementEnd! - statementStart, deallocator: .none), encoding: .utf8)!.trimmingCharacters(in: .whitespacesAndNewlines).isEmpty)
                    break
                }
                
                do {
                    let statement = UpdateStatement(
                        database: self,
                        sqliteStatement: sqliteStatement!,
                        invalidatesDatabaseSchemaCache: observer.invalidatesDatabaseSchemaCache,
                        savepointAction: observer.savepointAction,
                        databaseEventKinds: observer.databaseEventKinds)
                    let arguments = try consumeArguments(statement)
                    statement.unsafeSetArguments(arguments)
                    try statement.execute()
                } catch let statementError {
                    error = statementError
                    break
                }
                
                statementStart = statementEnd!
            }
        }
        
        observer.stop()
        
        if let error = error {
            throw error
        }
        
        // Force arguments validity. See UpdateStatement.execute(), and SelectStatement.fetchSequence()
        try! validateRemainingArguments()
    }
}


// =========================================================================
// MARK: - Functions

extension Database {
    
    /// Add or redefine an SQL function.
    ///
    ///     let fn = DatabaseFunction("succ", argumentCount: 1) { databaseValues in
    ///         let dbv = databaseValues.first!
    ///         guard let int = dbv.value() as Int? else {
    ///             return nil
    ///         }
    ///         return int + 1
    ///     }
    ///     db.add(function: fn)
    ///     Int.fetchOne(db, "SELECT succ(1)")! // 2
    public func add(function: DatabaseFunction) {
        functions.update(with: function)
        let functionPointer = unsafeBitCast(function, to: UnsafeMutablePointer<Void>.self)
        let code = sqlite3_create_function_v2(
            sqliteConnection,
            function.name,
            function.argumentCount,
            SQLITE_UTF8 | function.eTextRep,
            functionPointer,
            { (context, argc, argv) in
                let function = unsafeBitCast(sqlite3_user_data(context), to: DatabaseFunction.self)
                do {
                    let result = try function.function(argc, argv)
                    switch result.storage {
                    case .null:
                        sqlite3_result_null(context)
                    case .int64(let int64):
                        sqlite3_result_int64(context, int64)
                    case .double(let double):
                        sqlite3_result_double(context, double)
                    case .string(let string):
                        sqlite3_result_text(context, string, -1, SQLITE_TRANSIENT)
                    case .blob(let data):
                        data.withUnsafeBytes { bytes in
                            sqlite3_result_blob(context, bytes, Int32(data.count), SQLITE_TRANSIENT)
                        }
                    }
                } catch let error as DatabaseError {
                    if let message = error.message {
                        sqlite3_result_error(context, message, -1)
                    }
                    sqlite3_result_error_code(context, Int32(error.code))
                } catch {
                    sqlite3_result_error(context, "\(error)", -1)
                }
            }, nil, nil, nil)
        
        guard code == SQLITE_OK else {
            fatalError(DatabaseError(code: code, message: lastErrorMessage).description)
        }
    }
    
    /// Remove an SQL function.
    public func remove(function: DatabaseFunction) {
        functions.remove(function)
        let code = sqlite3_create_function_v2(
            sqliteConnection,
            function.name,
            function.argumentCount,
            SQLITE_UTF8 | function.eTextRep,
            nil, nil, nil, nil, nil)
        guard code == SQLITE_OK else {
            fatalError(DatabaseError(code: code, message: lastErrorMessage).description)
        }
    }
}


/// An SQL function.
public final class DatabaseFunction {
    public let name: String
    let argumentCount: Int32
    let pure: Bool
    let function: (Int32, UnsafeMutablePointer<OpaquePointer?>?) throws -> DatabaseValue
    var eTextRep: Int32 { return pure ? SQLITE_DETERMINISTIC : 0 }
    
    /// Returns an SQL function.
    ///
    ///     let fn = DatabaseFunction("succ", argumentCount: 1) { databaseValues in
    ///         let dbv = databaseValues.first!
    ///         guard let int = dbv.value() as Int? else {
    ///             return nil
    ///         }
    ///         return int + 1
    ///     }
    ///     db.add(function: fn)
    ///     Int.fetchOne(db, "SELECT succ(1)")! // 2
    ///
    /// - parameters:
    ///     - name: The function name.
    ///     - argumentCount: The number of arguments of the function. If
    ///       omitted, or nil, the function accepts any number of arguments.
    ///     - pure: Whether the function is "pure", which means that its results
    ///       only depends on its inputs. When a function is pure, SQLite has
    ///       the opportunity to perform additional optimizations. Default value
    ///       is false.
    ///     - function: A function that takes an array of DatabaseValue
    ///       arguments, and returns an optional DatabaseValueConvertible such
    ///       as Int, String, NSDate, etc. The array is guaranteed to have
    ///       exactly *argumentCount* elements, provided *argumentCount* is
    ///       not nil.
    public init(_ name: String, argumentCount: Int32? = nil, pure: Bool = false, function: ([DatabaseValue]) throws -> DatabaseValueConvertible?) {
        self.name = name
        self.argumentCount = argumentCount ?? -1
        self.pure = pure
        self.function = { (argc, argv) in
            let arguments = (0..<Int(argc)).map { index in DatabaseValue(sqliteValue: argv.unsafelyUnwrapped[index]!) }
            return try function(arguments)?.databaseValue ?? .null
        }
    }
}

extension DatabaseFunction : Hashable {
    /// The hash value.
    public var hashValue: Int {
        return name.hashValue ^ argumentCount.hashValue
    }
}

/// Two functions are equal if they share the same name and argumentCount.
public func ==(lhs: DatabaseFunction, rhs: DatabaseFunction) -> Bool {
    return lhs.name == rhs.name && lhs.argumentCount == rhs.argumentCount
}


// =========================================================================
// MARK: - Collations

extension Database {
    
    /// Add or redefine a collation.
    ///
    ///     let collation = DatabaseCollation("localized_standard") { (string1, string2) in
    ///         return (string1 as NSString).localizedStandardCompare(string2)
    ///     }
    ///     db.add(collation: collation)
    ///     try db.execute("CREATE TABLE files (name TEXT COLLATE localized_standard")
    public func add(collation: DatabaseCollation) {
        collations.update(with: collation)
        let collationPointer = unsafeBitCast(collation, to: UnsafeMutablePointer<Void>.self)
        let code = sqlite3_create_collation_v2(
            sqliteConnection,
            collation.name,
            SQLITE_UTF8,
            collationPointer,
            { (collationPointer, length1, buffer1, length2, buffer2) -> Int32 in
                let collation = unsafeBitCast(collationPointer, to: DatabaseCollation.self)
                return Int32(collation.function(length1, buffer1, length2, buffer2).rawValue)
            }, nil)
        guard code == SQLITE_OK else {
            fatalError(DatabaseError(code: code, message: lastErrorMessage).description)
        }
    }
    
    /// Remove a collation.
    public func remove(collation: DatabaseCollation) {
        collations.remove(collation)
        sqlite3_create_collation_v2(
            sqliteConnection,
            collation.name,
            SQLITE_UTF8,
            nil, nil, nil)
    }
}

/// A Collation is a string comparison function used by SQLite.
public final class DatabaseCollation {
    public let name: String
    let function: (Int32, UnsafePointer<Void>?, Int32, UnsafePointer<Void>?) -> ComparisonResult
    
    /// Returns a collation.
    ///
    ///     let collation = DatabaseCollation("localized_standard") { (string1, string2) in
    ///         return (string1 as NSString).localizedStandardCompare(string2)
    ///     }
    ///     db.add(collation: collation)
    ///     try db.execute("CREATE TABLE files (name TEXT COLLATE localized_standard")
    ///
    /// - parameters:
    ///     - name: The function name.
    ///     - function: A function that compares two strings.
    public init(_ name: String, function: (String, String) -> ComparisonResult) {
        self.name = name
        self.function = { (length1, buffer1, length2, buffer2) in
            // Buffers are not C strings: they do not end with \0.
            let string1 = String(bytesNoCopy: UnsafeMutablePointer<Void>(buffer1.unsafelyUnwrapped), length: Int(length1), encoding: .utf8, freeWhenDone: false)!
            let string2 = String(bytesNoCopy: UnsafeMutablePointer<Void>(buffer2.unsafelyUnwrapped), length: Int(length2), encoding: .utf8, freeWhenDone: false)!
            return function(string1, string2)
        }
    }
}

extension DatabaseCollation : Hashable {
    /// The hash value.
    public var hashValue: Int {
        // We can't compute a hash since the equality is based on the opaque
        // sqlite3_strnicmp SQLite function.
        return 0
    }
}

/// Two collations are equal if they share the same name (case insensitive)
public func ==(lhs: DatabaseCollation, rhs: DatabaseCollation) -> Bool {
    // See https://www.sqlite.org/c3ref/create_collation.html
    return sqlite3_stricmp(lhs.name, lhs.name) == 0
}


// =========================================================================
// MARK: - Encryption

#if SQLITE_HAS_CODEC
extension Database {
    private class func setPassphrase(passphrase: String, forConnection sqliteConnection: SQLiteConnection) throws {
        let data = passphrase.data(using: .utf8)!
        let code = sqlite3_key(sqliteConnection, data.bytes, Int32(data.length))
        guard code == SQLITE_OK else {
            throw DatabaseError(code: code, message: String(cString: sqlite3_errmsg(sqliteConnection)))
        }
    }

    func changePassphrase(passphrase: String) throws {
        let data = passphrase.data(using: .utf8)!
        let code = sqlite3_rekey(sqliteConnection, data.bytes, Int32(data.length))
        guard code == SQLITE_OK else {
            throw DatabaseError(code: code, message: String(cString: sqlite3_errmsg(sqliteConnection)))
        }
    }
}
#endif


// =========================================================================
// MARK: - Database Schema

extension Database {
    
    /// Clears the database schema cache.
    ///
    /// You may need to clear the cache manually if the database schema is
    /// modified by another connection.
    public func clearSchemaCache() {
        DatabaseScheduler.preconditionValidQueue(self)
        schemaCache.clear()
        
        // We also clear updateStatementCache and selectStatementCache despite
        // the automatic statement recompilation (see https://www.sqlite.org/c3ref/prepare.html)
        // because the automatic statement recompilation only happens a
        // limited number of times.
        updateStatementCache = [:]
        selectStatementCache = [:]
    }
    
    /// Returns whether a table exists.
    public func tableExists(_ tableName: String) -> Bool {
        DatabaseScheduler.preconditionValidQueue(self)
        
        // SQlite identifiers are case-insensitive, case-preserving (http://www.alberton.info/dbms_identifiers_and_case_sensitivity.html)
        return Row.fetchOne(self,
            "SELECT sql FROM sqlite_master WHERE type = 'table' AND LOWER(name) = ?",
            arguments: [tableName.lowercased()]) != nil
    }
    
    /// The primary key for table named `tableName`; nil if table has no
    /// primary key.
    ///
    /// - throws: A DatabaseError if table does not exist.
    public func primaryKey(_ tableName: String) throws -> PrimaryKey? {
        DatabaseScheduler.preconditionValidQueue(self)
        
        if let primaryKey = schemaCache.primaryKey(tableName) {
            return primaryKey
        }
        
        // https://www.sqlite.org/pragma.html
        //
        // > PRAGMA database.table_info(table-name);
        // >
        // > This pragma returns one row for each column in the named table.
        // > Columns in the result set include the column name, data type,
        // > whether or not the column can be NULL, and the default value for
        // > the column. The "pk" column in the result set is zero for columns
        // > that are not part of the primary key, and is the index of the
        // > column in the primary key for columns that are part of the primary
        // > key.
        //
        // CREATE TABLE persons (
        //   id INTEGER PRIMARY KEY,
        //   firstName TEXT,
        //   lastName TEXT)
        //
        // PRAGMA table_info("persons")
        //
        // cid | name      | type    | notnull | dflt_value | pk |
        // 0   | id        | INTEGER | 0       | NULL       | 1  |
        // 1   | firstName | TEXT    | 0       | NULL       | 0  |
        // 2   | lastName  | TEXT    | 0       | NULL       | 0  |
        
        if #available(iOS 8.2, OSX 10.10, *) { } else {
            // Work around a bug in SQLite where PRAGMA table_info would
            // return a result even after the table was deleted.
            if !tableExists(tableName) {
                throw DatabaseError(message: "no such table: \(tableName)")
            }
        }
        let columnInfos = ColumnInfo.fetchAll(self, "PRAGMA table_info(\(tableName.quotedDatabaseIdentifier))")
        guard columnInfos.count > 0 else {
            throw DatabaseError(message: "no such table: \(tableName)")
        }
        
        let primaryKey: PrimaryKey?
        let pkColumnInfos = columnInfos
            .filter { $0.primaryKeyIndex > 0 }
            .sorted { $0.primaryKeyIndex < $1.primaryKeyIndex }
        
        switch pkColumnInfos.count {
        case 0:
            // No primary key column
            primaryKey = nil
        case 1:
            // Single column
            let pkColumnInfo = pkColumnInfos.first!
            
            // https://www.sqlite.org/lang_createtable.html:
            //
            // > With one exception noted below, if a rowid table has a primary
            // > key that consists of a single column and the declared type of
            // > that column is "INTEGER" in any mixture of upper and lower
            // > case, then the column becomes an alias for the rowid. Such a
            // > column is usually referred to as an "integer primary key".
            // > A PRIMARY KEY column only becomes an integer primary key if the
            // > declared type name is exactly "INTEGER". Other integer type
            // > names like "INT" or "BIGINT" or "SHORT INTEGER" or "UNSIGNED
            // > INTEGER" causes the primary key column to behave as an ordinary
            // > table column with integer affinity and a unique index, not as
            // > an alias for the rowid.
            // >
            // > The exception mentioned above is that if the declaration of a
            // > column with declared type "INTEGER" includes an "PRIMARY KEY
            // > DESC" clause, it does not become an alias for the rowid [...]
            //
            // FIXME: We ignore the exception, and consider all INTEGER primary
            // keys as aliases for the rowid:
            if pkColumnInfo.type.uppercased() == "INTEGER" {
                primaryKey = .rowID(pkColumnInfo.name)
            } else {
                primaryKey = .regular([pkColumnInfo.name])
            }
        default:
            // Multi-columns primary key
            primaryKey = .regular(pkColumnInfos.map { $0.name })
        }
        
        schemaCache.set(primaryKey: primaryKey, for: tableName)
        return primaryKey
    }
    
    /// The indexes on table named `tableName`; returns the empty array if the
    /// table does not exist.
    ///
    /// Note: SQLite defines no index for INTEGER PRIMARY KEY columns: this
    /// method does not return any index that represents this unique constraint.
    ///
    /// If you want to know if a set of columns uniquely identify a row, prefer
    /// columns(_:uniquelyIdentifyRowsIn:) instead.
    func indexes(on tableName: String) -> [IndexInfo] {
        if let indexes = schemaCache.indexes(on: tableName) {
            return indexes
        }
        
        let indexes = Row.fetch(self, "PRAGMA index_list(\(tableName.quotedDatabaseIdentifier))").map { row -> IndexInfo in
            let indexName: String = row.value(atIndex: 1)
            let unique: Bool = row.value(atIndex: 2)
            let columns = Row.fetch(self, "PRAGMA index_info(\(indexName.quotedDatabaseIdentifier))")
                .map { ($0.value(atIndex: 0) as Int, $0.value(atIndex: 2) as String) }
                .sorted { $0.0 < $1.0 }
                .map { $0.1 }
            return IndexInfo(name: indexName, columns: columns, unique: unique)
        }
        
        schemaCache.set(indexes: indexes, forTableName: tableName)
        return indexes
    }
    
    /// True if a set of columns uniquely identify a row, that is to say if
    /// there is a unique index on those columns, or if the column is the
    /// INTEGER PRIMARY KEY.
    func columns<T: Sequence where T.Iterator.Element == String>(_ columns: T, uniquelyIdentifyRowsIn tableName: String) throws -> Bool {
        let primaryKey = try self.primaryKey(tableName) // first, so that we fail early and consistently should the table not exist
        let columns = Set(columns)
        if indexes(on: tableName).contains({ index in index.isUnique && Set(index.columns) == columns }) {
            return true
        }
        if columns.count == 1,
            let rowIDColumnName = primaryKey?.rowIDColumn
            where rowIDColumnName == columns.first! {
            return true
        }
        return false
    }
    
    // CREATE TABLE persons (
    //   id INTEGER PRIMARY KEY,
    //   firstName TEXT,
    //   lastName TEXT)
    //
    // PRAGMA table_info("persons")
    //
    // cid | name      | type    | notnull | dflt_value | pk |
    // 0   | id        | INTEGER | 0       | NULL       | 1  |
    // 1   | firstName | TEXT    | 0       | NULL       | 0  |
    // 2   | lastName  | TEXT    | 0       | NULL       | 0  |
    private struct ColumnInfo : RowConvertible {
        let name: String
        let type: String
        let notNull: Bool
        let defaultDatabaseValue: DatabaseValue
        let primaryKeyIndex: Int
        
        init(row: Row) {
            name = row.value(named: "name")
            type = row.value(named: "type")
            notNull = row.value(named: "notnull")
            defaultDatabaseValue = row.databaseValue(named: "dflt_value")!
            primaryKeyIndex = row.value(named: "pk")
        }
    }
    
    struct IndexInfo {
        let name: String
        let columns: [String]
        let isUnique: Bool
        
        init(name: String, columns: [String], unique: Bool) {
            self.name = name
            self.columns = columns
            self.isUnique = unique
        }
    }
}

/// You get primary keys from table names, with the Database.primaryKey(_)
/// method.
///
/// Primary key is nil when table has no primary key:
///
///     // CREATE TABLE items (name TEXT)
///     let itemPk = try db.primaryKey("items") // nil
///
/// Primary keys have one or several columns. When the primary key has a single
/// column, it may contain the row id:
///
///     // CREATE TABLE persons (
///     //   id INTEGER PRIMARY KEY,
///     //   name TEXT
///     // )
///     let personPk = try db.primaryKey("persons")!
///     personPk.columns     // ["id"]
///     personPk.rowIDColumn // "id"
///
///     // CREATE TABLE countries (
///     //   isoCode TEXT NOT NULL PRIMARY KEY
///     //   name TEXT
///     // )
///     let countryPk = db.primaryKey("countries")!
///     countryPk.columns     // ["isoCode"]
///     countryPk.rowIDColumn // nil
///
///     // CREATE TABLE citizenships (
///     //   personID INTEGER NOT NULL REFERENCES persons(id)
///     //   countryIsoCode TEXT NOT NULL REFERENCES countries(isoCode)
///     //   PRIMARY KEY (personID, countryIsoCode)
///     // )
///     let citizenshipsPk = db.primaryKey("citizenships")!
///     citizenshipsPk.columns     // ["personID", "countryIsoCode"]
///     citizenshipsPk.rowIDColumn // nil
public struct PrimaryKey {
    private enum Impl {
        /// An INTEGER PRIMARY KEY column that aliases the Row ID.
        /// Associated string is the column name.
        case rowID(String)
        
        /// Any primary key, but INTEGER PRIMARY KEY.
        /// Associated strings are column names.
        case regular([String])
    }
    
    private let impl: Impl
    
    static func rowID(_ column: String) -> PrimaryKey {
        return PrimaryKey(impl: .rowID(column))
    }
    
    static func regular(_ columns: [String]) -> PrimaryKey {
        assert(!columns.isEmpty)
        return PrimaryKey(impl: .regular(columns))
    }
    
    /// The columns in the primary key; this array is never empty.
    public var columns: [String] {
        switch impl {
        case .rowID(let column):
            return [column]
        case .regular(let columns):
            return columns
        }
    }
    
    /// When not nil, the name of the column that contains the INTEGER PRIMARY KEY.
    public var rowIDColumn: String? {
        switch impl {
        case .rowID(let column):
            return column
        case .regular:
            return nil
        }
    }
}


// =========================================================================
// MARK: - StatementCompilationObserver

/// A class that gathers information about a statement during its compilation.
final class StatementCompilationObserver {
    let database: Database
    
    /// A dictionary [tablename: Set<columnName>] of accessed columns
    var readTables: [String: Set<String>] = [:]
    
    /// What this statement does to the database
    var databaseEventKinds: [DatabaseEventKind] = []
    
    /// True if a statement alter the schema in a way that required schema cache
    /// invalidation. Adding a column to a table does invalidate the schema
    /// cache, but not adding a table.
    var invalidatesDatabaseSchemaCache = false
    
    /// Not nil if a statement is a BEGIN/RELEASE/ROLLBACK savepoint statement.
    var savepointAction: (name: String, action: SavepointActionKind)?
    
    init(_ database: Database) {
        self.database = database
    }
    
    // Call this method before calling sqlite3_prepare_v2()
    func start() {
        let observerPointer = unsafeBitCast(self, to: UnsafeMutablePointer<Void>.self)
        sqlite3_set_authorizer(database.sqliteConnection, { (observerPointer, actionCode, CString1, CString2, CString3, CString4) -> Int32 in
            switch actionCode {
            case SQLITE_DROP_TABLE, SQLITE_DROP_TEMP_TABLE, SQLITE_DROP_TEMP_VIEW, SQLITE_DROP_VIEW, SQLITE_DETACH, SQLITE_ALTER_TABLE, SQLITE_DROP_VTABLE, SQLITE_CREATE_INDEX, SQLITE_CREATE_TEMP_INDEX, SQLITE_DROP_INDEX, SQLITE_DROP_TEMP_INDEX:
                let observer = unsafeBitCast(observerPointer, to: StatementCompilationObserver.self)
                observer.invalidatesDatabaseSchemaCache = true
            case SQLITE_READ:
                let observer = unsafeBitCast(observerPointer, to: StatementCompilationObserver.self)
                observer.insertRead(tableName: String(cString: CString1!), columnName: String(cString: CString2!))
            case SQLITE_INSERT:
                let observer = unsafeBitCast(observerPointer, to: StatementCompilationObserver.self)
                observer.databaseEventKinds.append(.insert(tableName: String(cString: CString1!)))
            case SQLITE_DELETE:
                let observer = unsafeBitCast(observerPointer, to: StatementCompilationObserver.self)
                observer.databaseEventKinds.append(.delete(tableName: String(cString: CString1!)))
            case SQLITE_UPDATE:
<<<<<<< HEAD
                let observer = unsafeBitCast(observerPointer, to: StatementCompilationObserver.self)
                observer.insertUpdateEventKind(tableName: String(cString: CString1!), columnName: String(cString: CString2!))
=======
                let observer = unsafeBitCast(observerPointer, StatementCompilationObserver.self)
                let tableName = String.fromCString(CString1)!
                
                // Ignore all changes to sqlite_master.
                //
                // The schema changes are already processed by the SQLITE_DROP_TABLE, SQLITE_CREATE_INDEX, etc. (see above).
                //
                // Plus SQLite will sometimes announce that SELECT statements
                // perform changes to sqlite_master. See DatabasePoolConcurrencyTests.testIssue80()
                if tableName != "sqlite_master" {
                    observer.insertUpdateEventKind(tableName: tableName, columnName: String.fromCString(CString2)!)
                }
>>>>>>> 79585f3c
            case SQLITE_SAVEPOINT:
                let observer = unsafeBitCast(observerPointer, to: StatementCompilationObserver.self)
                let name = String(cString: CString2!)
                let action = SavepointActionKind(rawValue: String(cString: CString1!))!
                observer.savepointAction = (name: name, action: action)
            default:
                break
            }
            return SQLITE_OK
            }, observerPointer)
    }
    
    // Call this method between two calls to calling sqlite3_prepare_v2()
    func reset() {
        readTables = [:]
        databaseEventKinds = []
        invalidatesDatabaseSchemaCache = false
        savepointAction = nil
    }
    
    func insertRead(tableName: String, columnName: String) {
        if readTables[tableName] != nil {
           readTables[tableName]!.insert(columnName)
        } else {
           readTables[tableName] = [columnName]
        }
    }
    
    func insertUpdateEventKind(tableName: String, columnName: String) {
        for (index, eventKind) in databaseEventKinds.enumerated() {
            if case .update(let t, let columnNames) = eventKind where t == tableName {
                var columnNames = columnNames
                columnNames.insert(columnName)
                databaseEventKinds[index] = .update(tableName: tableName, columnNames: columnNames)
                return
            }
        }
        databaseEventKinds.append(.update(tableName: tableName, columnNames: [columnName]))
    }
    
    func stop() {
        sqlite3_set_authorizer(database.sqliteConnection, nil, nil)
    }
}

enum SavepointActionKind : String {
    case begin = "BEGIN"
    case release = "RELEASE"
    case rollback = "ROLLBACK"
}


// =========================================================================
// MARK: - Transactions & Savepoint

extension Database {
    /// Executes a block inside a database transaction.
    ///
    ///     try dbQueue.inDatabase do {
    ///         try db.inTransaction {
    ///             try db.execute("INSERT ...")
    ///             return .commit
    ///         }
    ///     }
    ///
    /// If the block throws an error, the transaction is rollbacked and the
    /// error is rethrown.
    ///
    /// This method is not reentrant: you can't nest transactions.
    ///
    /// - parameters:
    ///     - kind: The transaction type (default nil). If nil, the transaction
    ///       type is configuration.defaultTransactionKind, which itself
    ///       defaults to .immediate. See https://www.sqlite.org/lang_transaction.html
    ///       for more information.
    ///     - block: A block that executes SQL statements and return either
    ///       .commit or .rollback.
    /// - throws: The error thrown by the block.
    public func inTransaction(_ kind: TransactionKind? = nil, _ block: @noescape() throws -> TransactionCompletion) throws {
        // Begin transaction
        try beginTransaction(kind ?? configuration.defaultTransactionKind)
        
        // Now that transaction has begun, we'll rollback in case of error.
        // But we'll throw the first caught error, so that user knows
        // what happened.
        var firstError: ErrorProtocol? = nil
        let needsRollback: Bool
        do {
            let completion = try block()
            switch completion {
            case .commit:
                try commit()
                needsRollback = false
            case .rollback:
                needsRollback = true
            }
        } catch {
            firstError = error
            needsRollback = true
        }
        
        if needsRollback {
            do {
                try rollback(underlyingError: firstError)
            } catch {
                if firstError == nil {
                    firstError = error
                }
            }
        }

        if let firstError = firstError {
            throw firstError
        }
    }
    
    /// Executes a block inside a savepoint.
    ///
    ///     try dbQueue.inDatabase do {
    ///         try db.inSavepoint {
    ///             try db.execute("INSERT ...")
    ///             return .commit
    ///         }
    ///     }
    ///
    /// If the block throws an error, the savepoint is rollbacked and the
    /// error is rethrown.
    ///
    /// This method is reentrant: you can nest savepoints.
    ///
    /// - parameter block: A block that executes SQL statements and return
    ///   either .commit or .rollback.
    /// - throws: The error thrown by the block.
    public func inSavepoint(_ block: @noescape() throws -> TransactionCompletion) throws {
        // By default, top level SQLite savepoints open a deferred transaction.
        //
        // But GRDB database configuration mandates a default transaction kind
        // that we have to honor.
        //
        // So when the default GRDB transaction kind is not deferred, we open a
        // transaction instead
        guard isInsideTransaction || configuration.defaultTransactionKind == .deferred else {
            return try inTransaction(nil, block)
        }

        // If the savepoint is top-level, we'll use ROLLBACK TRANSACTION in
        // order to perform the special error handling of rollbacks (see
        // the rollback method).
        let topLevelSavepoint = !isInsideTransaction
        
        // Begin savepoint
        //
        // We use a single name for savepoints because there is no need
        // using unique savepoint names. User could still mess with them
        // with raw SQL queries, but let's assume that it is unlikely that
        // the user uses "grdb" as a savepoint name.
        try execute("SAVEPOINT grdb")
        
        // Now that savepoint has begun, we'll rollback in case of error.
        // But we'll throw the first caught error, so that user knows
        // what happened.
        var firstError: ErrorProtocol? = nil
        let needsRollback: Bool
        do {
            let completion = try block()
            switch completion {
            case .commit:
                try execute("RELEASE SAVEPOINT grdb")
                needsRollback = false
            case .rollback:
                needsRollback = true
            }
        } catch {
            firstError = error
            needsRollback = true
        }
        
        if needsRollback {
            do {
                if topLevelSavepoint {
                    try rollback(underlyingError: firstError)
                } else {
                    // Rollback, and release the savepoint.
                    // Rollback alone is not enough to clear the savepoint from
                    // the SQLite savepoint stack.
                    try execute("ROLLBACK TRANSACTION TO SAVEPOINT grdb")
                    try execute("RELEASE SAVEPOINT grdb")
                }
            } catch {
                if firstError == nil {
                    firstError = error
                }
            }
        }
        
        if let firstError = firstError {
            throw firstError
        }
    }
    
    private func beginTransaction(_ kind: TransactionKind) throws {
        switch kind {
        case .deferred:
            try execute("BEGIN DEFERRED TRANSACTION")
        case .immediate:
            try execute("BEGIN IMMEDIATE TRANSACTION")
        case .exclusive:
            try execute("BEGIN EXCLUSIVE TRANSACTION")
        }
        isInsideExplicitTransaction = true
    }
    
    private func rollback(underlyingError: ErrorProtocol? = nil) throws {
        do {
            try execute("ROLLBACK TRANSACTION")
        } catch {
            // https://www.sqlite.org/lang_transaction.html#immediate
            //
            // > Response To Errors Within A Transaction
            // >
            // > If certain kinds of errors occur within a transaction, the
            // > transaction may or may not be rolled back automatically.
            // > The errors that can cause an automatic rollback include:
            // >
            // > - SQLITE_FULL: database or disk full
            // > - SQLITE_IOERR: disk I/O error
            // > - SQLITE_BUSY: database in use by another process
            // > - SQLITE_NOMEM: out or memory
            // >
            // > [...] It is recommended that applications respond to the
            // > errors listed above by explicitly issuing a ROLLBACK
            // > command. If the transaction has already been rolled back
            // > automatically by the error response, then the ROLLBACK
            // > command will fail with an error, but no harm is caused
            // > by this.
            //
            // Rollback and ignore error because we'll throw firstError.
            guard let underlyingError = underlyingError as? DatabaseError where [SQLITE_FULL, SQLITE_IOERR, SQLITE_BUSY, SQLITE_NOMEM].contains(Int32(underlyingError.code)) else {
                throw error
            }
        }
        
        savepointStack.clear()  // TODO: write tests that fail when we remove this line. Hint: those tests must not use any transaction observer because savepointStack.clear() is already called in willCommit() and didRollback()
        isInsideExplicitTransaction = false
    }
    
    private func commit() throws {
        try execute("COMMIT TRANSACTION")
        savepointStack.clear()  // TODO: write tests that fail when we remove this line. Hint: those tests must not use any transaction observer because savepointStack.clear() is already called in willCommit() and didRollback()
        isInsideExplicitTransaction = false
    }
    
    /// Add a transaction observer, so that it gets notified of
    /// database changes.
    ///
    /// The transaction observer is weakly referenced: it is not retained, and
    /// stops getting notifications after it is deallocated.
    ///
    /// - parameters:
    ///     - transactionObserver: A transaction observer.
    ///     - filter: An optional database event filter. When nil (the default),
    ///       all events are notified to the observer. When not nil, only events
    ///       that pass the filter are notified.
    public func add(transactionObserver: TransactionObserver, forDatabaseEvents filter: ((DatabaseEventKind) -> Bool)? = nil) {
        DatabaseScheduler.preconditionValidQueue(self)
        databaseEventObservers.append(DatabaseEventObserver(transactionObserver: transactionObserver, filter: filter))
        if databaseEventObservers.count == 1 {
            installTransactionObserverHooks()
        }
    }
    
    /// Remove a transaction observer.
    public func remove(transactionObserver: TransactionObserver) {
        DatabaseScheduler.preconditionValidQueue(self)
        databaseEventObservers.removeFirst { $0.transactionObserver === transactionObserver }
        if databaseEventObservers.isEmpty {
            uninstallTransactionObserverHooks()
        }
    }
    
    /// Clears references to deallocated observers, and uninstall transaction
    /// hooks if there is no remaining observers.
    private func cleanupDatabaseEventObservers() {
        databaseEventObservers = databaseEventObservers.filter { $0.transactionObserver != nil }
        if databaseEventObservers.isEmpty {
            uninstallTransactionObserverHooks()
        }
    }
    
    /// Checks that a SQL query is valid for a select statement.
    ///
    /// Select statements do not call database.updateStatementDidExecute().
    /// Here we make sure that the update statements we track are not hidden in
    /// a select statement.
    ///
    /// An INSERT statement will pass, but not DROP TABLE (which invalidates the
    /// database cache), or RELEASE SAVEPOINT (which alters the savepoint stack)
    static func preconditionValidSelectStatement(sql: String, observer: StatementCompilationObserver) {
        GRDBPrecondition(observer.invalidatesDatabaseSchemaCache == false, "Invalid statement type for query \(String(reflecting: sql)): use UpdateStatement instead.")
        GRDBPrecondition(observer.savepointAction == nil, "Invalid statement type for query \(String(reflecting: sql)): use UpdateStatement instead.")
        GRDBPrecondition(observer.databaseEventKinds.isEmpty, "Invalid statement type for query \(String(reflecting: sql)): use UpdateStatement instead.")
    }
    
    func updateStatementWillExecute(_ statement: UpdateStatement) {
        let databaseEventKinds = statement.databaseEventKinds
        statementEventObservers = databaseEventObservers.filter { databaseEventObserver in
            guard let filter = databaseEventObserver.filter else { return true }
            return databaseEventKinds.index(where: filter) != nil
        }
    }
    
    /// Some failed statements interest transaction observers.
    func updateStatementDidFail(_ statement: UpdateStatement) throws {
        // Wait for next statement
        statementEventObservers = []
        
        // Reset transactionState before didRollback eventually executes
        // other statements.
        let transactionState = self.transactionState
        self.transactionState = .waitForTransactionCompletion
        
        // Failed statements can not be reused, because sqlite3_reset won't
        // be able to restore the statement to its initial state:
        // https://www.sqlite.org/c3ref/reset.html
        //
        // So make sure we clear this statement from the cache.
        if let index = updateStatementCache.index(where: { $0.1 === statement }) {
            updateStatementCache.remove(at: index)
        }
        
        switch transactionState {
        case .rollbackFromTransactionObserver(let error):
            didRollback()
            throw error
        default:
            break
        }
    }
    
    /// Some succeeded statements invalidate the database cache, others interest
    /// transaction observers, and others modify the savepoint stack.
    func updateStatementDidExecute(_ statement: UpdateStatement) {
        // Wait for next statement
        statementEventObservers = []
        
        if statement.invalidatesDatabaseSchemaCache {
            clearSchemaCache()
        }
        
        if let savepointAction = statement.savepointAction {
            switch savepointAction.action {
            case .begin:
                savepointStack.beginSavepoint(named: savepointAction.name)
            case .release:
                savepointStack.releaseSavepoint(named: savepointAction.name)
                if savepointStack.isEmpty {
                    let eventsBuffer = savepointStack.eventsBuffer
                    savepointStack.clear()
                    for (event, notifiedObservers) in eventsBuffer {
                        for observer in notifiedObservers.flatMap({ $0.transactionObserver }) {
                            event.send(to: observer)
                        }
                    }
                }
            case .rollback:
                savepointStack.rollbackSavepoint(named: savepointAction.name)
            }
        }
        
        // Reset transactionState before didCommit or didRollback eventually
        // execute other statements.
        let transactionState = self.transactionState
        self.transactionState = .waitForTransactionCompletion
        
        switch transactionState {
        case .commit:
            didCommit()
        case .rollback:
            didRollback()
        default:
            break
        }
    }
    
    /// Transaction hook
    private func willCommit() throws {
        let eventsBuffer = savepointStack.eventsBuffer
        savepointStack.clear()
        
        var notifiedObserversForCommit: [TransactionObserver] = databaseEventObservers.flatMap({ $0.transactionObserver })
        for (event, notifiedObservers) in eventsBuffer {
            for observer in notifiedObservers.flatMap({ $0.transactionObserver }) {
                event.send(to: observer)
                if !notifiedObserversForCommit.contains({ $0 === observer }) {
                    notifiedObserversForCommit.append(observer)
                }
            }
        }
        for observer in notifiedObserversForCommit {
            try observer.databaseWillCommit()
        }
    }
    
#if SQLITE_ENABLE_PREUPDATE_HOOK
    /// Transaction hook
    private func willChange(with event: DatabasePreUpdateEvent) {
        if savepointStack.isEmpty {
            // Don't notify all databaseEventObservers about the database event.
            // Only notify those that are interested in the event, and have been
            // isolated in updateStatementWillExecute().
            for observer in statementEventObservers.flatMap({ $0.transactionObserver }) {
                observer.databaseWillChangeWithEvent(event)
            }
        } else {
            // Buffer both event and the observers that should be notified of the event.
            savepointStack.eventsBuffer.append((event: event.copy(), notifiedObservers: statementEventObservers))
        }
    }
#endif
    
    /// Transaction hook
    private func didChange(with event: DatabaseEvent) {
        if savepointStack.isEmpty {
            // Don't notify all databaseEventObservers about the database event.
            // Only notify those that are interested in the event, and have been
            // isolated in updateStatementWillExecute().
            for observer in statementEventObservers.flatMap({ $0.transactionObserver }) {
                observer.databaseDidChange(with: event)
            }
        } else {
            // Buffer both event and the observers that should be notified of the event.
            savepointStack.eventsBuffer.append((event: event.copy(), notifiedObservers: statementEventObservers))
        }
    }
    
    /// Transaction hook
    private func didCommit() {
        for observer in databaseEventObservers.flatMap({ $0.transactionObserver }) {
            observer.databaseDidCommit(self)
        }
        cleanupDatabaseEventObservers()
    }
    
    /// Transaction hook
    private func didRollback() {
        savepointStack.clear()
        for observer in databaseEventObservers.flatMap({ $0.transactionObserver }) {
            observer.databaseDidRollback(self)
        }
        cleanupDatabaseEventObservers()
    }
    
    private func installTransactionObserverHooks() {
        let dbPointer = unsafeBitCast(self, to: UnsafeMutablePointer<Void>.self)
        
        sqlite3_update_hook(sqliteConnection, { (dbPointer, updateKind, databaseNameCString, tableNameCString, rowID) in
            let db = unsafeBitCast(dbPointer, to: Database.self)
            db.didChange(with: DatabaseEvent(
                kind: DatabaseEvent.Kind(rawValue: updateKind)!,
                rowID: rowID,
                databaseNameCString: databaseNameCString,
                tableNameCString: tableNameCString))
            }, dbPointer)
        
        
        sqlite3_commit_hook(sqliteConnection, { dbPointer in
            let db = unsafeBitCast(dbPointer, to: Database.self)
            do {
                try db.willCommit()
                db.transactionState = .commit
                // Next step: updateStatementDidExecute()
                return 0
            } catch {
                db.transactionState = .rollbackFromTransactionObserver(error)
                // Next step: sqlite3_rollback_hook callback
                return 1
            }
            }, dbPointer)
        
        
        sqlite3_rollback_hook(sqliteConnection, { dbPointer in
            let db = unsafeBitCast(dbPointer, to: Database.self)
            switch db.transactionState {
            case .rollbackFromTransactionObserver:
                // Next step: updateStatementDidFail()
                break
            default:
                db.transactionState = .rollback
                // Next step: updateStatementDidExecute()
            }
            }, dbPointer)
        
        #if SQLITE_ENABLE_PREUPDATE_HOOK
        sqlite3_preupdate_hook(sqliteConnection, { (dbPointer, databaseConnection, updateKind, databaseNameCString, tableNameCString, initialRowID, finalRowID) in
            let db = unsafeBitCast(dbPointer, to: Database.self)
            db.willChange(with: DatabasePreUpdateEvent(connection: databaseConnection!,
                kind: DatabasePreUpdateEvent.Kind(rawValue: updateKind)!,
                initialRowID: initialRowID,
                finalRowID: finalRowID,
                databaseNameCString: databaseNameCString,
                tableNameCString: tableNameCString))
            }, dbPointer)
        #endif
    }
    
    private func uninstallTransactionObserverHooks() {
        sqlite3_update_hook(sqliteConnection, nil, nil)
        sqlite3_commit_hook(sqliteConnection, nil, nil)
        sqlite3_rollback_hook(sqliteConnection, nil, nil)
        #if SQLITE_ENABLE_PREUPDATE_HOOK
            sqlite3_preupdate_hook(sqliteConnection, nil, nil)
        #endif
    }
}


/// An SQLite transaction kind. See https://www.sqlite.org/lang_transaction.html
public enum TransactionKind {
    case deferred
    case immediate
    case exclusive
}


/// The end of a transaction: Commit, or Rollback
public enum TransactionCompletion {
    case commit
    case rollback
}

/// The states that keep track of transaction completions in order to notify
/// transaction observers.
private enum TransactionState {
    case waitForTransactionCompletion
    case commit
    case rollback
    case rollbackFromTransactionObserver(ErrorProtocol)
}

/// A transaction observer is notified of all changes and transactions committed
/// or rollbacked on a database.
///
/// Adopting types must be a class.
public protocol TransactionObserver : class {
    
    /// Notifies a database change (insert, update, or delete).
    ///
    /// The change is pending until the end of the current transaction, notified
    /// to databaseWillCommit, databaseDidCommit and databaseDidRollback.
    ///
    /// This method is called on the database queue.
    ///
    /// The event is only valid for the duration of this method call. If you
    /// need to keep it longer, store a copy of its properties.
    ///
    /// - warning: this method must not change the database.
    func databaseDidChange(with event: DatabaseEvent)
    
    /// When a transaction is about to be committed, the transaction observer
    /// has an opportunity to rollback pending changes by throwing an error.
    ///
    /// This method is called on the database queue.
    ///
    /// - warning: this method must not change the database.
    ///
    /// - throws: An eventual error that rollbacks pending changes.
    func databaseWillCommit() throws
    
    /// Database changes have been committed.
    ///
    /// This method is called on the database queue. It can change the database.
    func databaseDidCommit(_ db: Database)
    
    /// Database changes have been rollbacked.
    ///
    /// This method is called on the database queue. It can change the database.
    func databaseDidRollback(_ db: Database)
    
    #if SQLITE_ENABLE_PREUPDATE_HOOK
    /// Notifies before a database change (insert, update, or delete)
    /// with change information (initial / final values for the row's
    /// columns). (Called *before* databaseDidChangeWithEvent.)
    ///
    /// The change is pending until the end of the current transaction,
    /// and you always get a second chance to get basic event information in
    /// the databaseDidChangeWithEvent callback.
    ///
    /// This callback is mostly useful for calculating detailed change
    /// information for a row, and provides the initial / final values.
    ///
    /// This method is called on the database queue.
    ///
    /// The event is only valid for the duration of this method call. If you
    /// need to keep it longer, store a copy of its properties.
    ///
    /// - warning: this method must not change the database.
    ///
    /// Availability Info:
    ///
    ///     Requires SQLite 3.13.0 +
    ///     Compiled with option SQLITE_ENABLE_PREUPDATE_HOOK
    ///
    ///     As of OSX 10.11.5, and iOS 9.3.2, the built-in SQLite library
    ///     does not have this enabled, so you'll need to compile your own
    ///     copy using GRDBCustomSQLite. See the README.md in /SQLiteCustom/
    ///
    ///     The databaseDidChangeWithEvent callback is always available,
    ///     and may provide most/all of what you need.
    ///     (For example, FetchedRecordsController is built without using
    ///     this functionality.)
    ///
    func databaseWillChange(with event: DatabasePreUpdateEvent)
    #endif
}

/// Database stores DatabaseEventObserver so that it does not retain its
/// transaction observers.
class DatabaseEventObserver {
    weak var transactionObserver: TransactionObserver?
    let filter: ((DatabaseEventKind) -> Bool)?
    init(transactionObserver: TransactionObserver, filter: ((DatabaseEventKind) -> Bool)?) {
        self.transactionObserver = transactionObserver
        self.filter = filter
    }
}

/// A kind of database event. See Database.add(transactionObserver:)
/// and DatabaseWriter.add(transactionObserver:).
public enum DatabaseEventKind {
    /// The insertion of a row in a database table
    case insert(tableName: String)
    
    /// The deletion of a row in a database table
    case delete(tableName: String)
    
    /// The update of a set of columns in a database table
    case update(tableName: String, columnNames: Set<String>)
}

protocol DatabaseEventProtocol {
    func send(to observer: TransactionObserver)
}

/// A database event, notified to TransactionObserver.
public struct DatabaseEvent {
    
    /// An event kind
    public enum Kind: Int32 {
        /// SQLITE_INSERT
        case insert = 18
        
        /// SQLITE_DELETE
        case delete = 9
        
        /// SQLITE_UPDATE
        case update = 23
    }
    
    /// The event kind
    public let kind: Kind
    
    /// The database name
    public var databaseName: String { return impl.databaseName }

    /// The table name
    public var tableName: String { return impl.tableName }
    
    /// The rowID of the changed row.
    public let rowID: Int64
    
    /// Returns an event that can be stored:
    ///
    ///     class MyObserver: TransactionObserver {
    ///         var events: [DatabaseEvent]
    ///         func databaseDidChange(with event: DatabaseEvent) {
    ///             events.append(event.copy())
    ///         }
    ///     }
    public func copy() -> DatabaseEvent {
        return impl.copy(self)
    }
    
    private init(kind: Kind, rowID: Int64, impl: DatabaseEventImpl) {
        self.kind = kind
        self.rowID = rowID
        self.impl = impl
    }
    
    init(kind: Kind, rowID: Int64, databaseNameCString: UnsafePointer<Int8>?, tableNameCString: UnsafePointer<Int8>?) {
        self.init(kind: kind, rowID: rowID, impl: MetalDatabaseEventImpl(databaseNameCString: databaseNameCString, tableNameCString: tableNameCString))
    }
    
    private let impl: DatabaseEventImpl
}

extension DatabaseEvent : DatabaseEventProtocol {
    func send(to observer: TransactionObserver) {
        observer.databaseDidChange(with: self)
    }
}

/// Protocol for internal implementation of DatabaseEvent
private protocol DatabaseEventImpl {
    var databaseName: String { get }
    var tableName: String { get }
    func copy(_ event: DatabaseEvent) -> DatabaseEvent
}

/// Optimization: MetalDatabaseEventImpl does not create Swift strings from raw
/// SQLite char* until actually asked for databaseName or tableName.
private struct MetalDatabaseEventImpl : DatabaseEventImpl {
    let databaseNameCString: UnsafePointer<Int8>?
    let tableNameCString: UnsafePointer<Int8>?

    var databaseName: String { return String(cString: databaseNameCString!) }
    var tableName: String { return String(cString: tableNameCString!) }
    func copy(_ event: DatabaseEvent) -> DatabaseEvent {
        return DatabaseEvent(kind: event.kind, rowID: event.rowID, impl: CopiedDatabaseEventImpl(databaseName: databaseName, tableName: tableName))
    }
}

/// Impl for DatabaseEvent that contains copies of event strings.
private struct CopiedDatabaseEventImpl : DatabaseEventImpl {
    private let databaseName: String
    private let tableName: String
    func copy(_ event: DatabaseEvent) -> DatabaseEvent {
        return event
    }
}

#if SQLITE_ENABLE_PREUPDATE_HOOK

    public struct DatabasePreUpdateEvent {
        
        /// An event kind
        public enum Kind: Int32 {
            /// SQLITE_INSERT
            case Insert = 18
            
            /// SQLITE_DELETE
            case Delete = 9
            
            /// SQLITE_UPDATE
            case Update = 23
        }
        
        /// The event kind
        public let kind: Kind
        
        /// The database name
        public var databaseName: String { return impl.databaseName }
        
        /// The table name
        public var tableName: String { return impl.tableName }
        
        /// The number of columns in the row that is being inserted, updated, or deleted.
        public var count: Int { return Int(impl.columnsCount) }
        
        /// The triggering depth of the row update
        /// Returns: 
        ///     0  if the preupdate callback was invoked as a result of a direct insert,
        //         update, or delete operation;
        ///     1  for inserts, updates, or deletes invoked by top-level triggers;
        ///     2  for changes resulting from triggers called by top-level triggers;
        ///     ... and so forth
        public var depth: CInt { return impl.depth }
        
        /// The initial rowID of the row being changed for .Update and .Delete changes,
        /// and nil for .Insert changes.
        public let initialRowID: Int64?
        
        /// The final rowID of the row being changed for .Update and .Insert changes,
        /// and nil for .Delete changes.
        public let finalRowID: Int64?
        
        /// The initial database values in the row.
        ///
        /// Values appear in the same order as the columns in the table.
        ///
        /// The result is nil if the event is an .Insert event.
        public var initialDatabaseValues: [DatabaseValue]?
        {
            guard (kind == .Update || kind == .Delete) else { return nil }
            return impl.initialDatabaseValues
        }
        
        /// Returns the initial `DatabaseValue` at given index.
        ///
        /// Indexes span from 0 for the leftmost column to (row.count - 1) for the
        /// righmost column.
        ///
        /// The result is nil if the event is an .Insert event.
        public func initialDatabaseValue(atIndex index: Int) -> DatabaseValue?
        {
            GRDBPrecondition(index >= 0 && index < count, "row index out of range")
            guard (kind == .Update || kind == .Delete) else { return nil }
            return impl.initialDatabaseValue(atIndex: index)
        }
        
        /// The final database values in the row.
        ///
        /// Values appear in the same order as the columns in the table.
        ///
        /// The result is nil if the event is a .Delete event.
        public var finalDatabaseValues: [DatabaseValue]?
        {
            guard (kind == .Update || kind == .Insert) else { return nil }
            return impl.finalDatabaseValues
        }
        
        /// Returns the final `DatabaseValue` at given index.
        ///
        /// Indexes span from 0 for the leftmost column to (row.count - 1) for the
        /// righmost column.
        ///
        /// The result is nil if the event is a .Delete event.
        public func finalDatabaseValue(atIndex index: Int) -> DatabaseValue?
        {
            GRDBPrecondition(index >= 0 && index < count, "row index out of range")
            guard (kind == .Update || kind == .Insert) else { return nil }
            return impl.finalDatabaseValue(atIndex: index)
        }
        
        /// Returns an event that can be stored:
        ///
        ///     class MyObserver: TransactionObserver {
        ///         var events: [DatabasePreUpdateEvent]
        ///         func databaseWillChange(with event: DatabasePreUpdateEvent) {
        ///             events.append(event.copy())
        ///         }
        ///     }
        public func copy() -> DatabasePreUpdateEvent {
            return impl.copy(self)
        }
        
        private init(kind: Kind, initialRowID: Int64?, finalRowID: Int64?, impl: DatabasePreUpdateEventImpl) {
            self.kind = kind
            self.initialRowID = (kind == .Update || kind == .Delete ) ? initialRowID : nil
            self.finalRowID = (kind == .Update || kind == .Insert ) ? finalRowID : nil
            self.impl = impl
        }
        
        init(connection: SQLiteConnection, kind: Kind, initialRowID: Int64, finalRowID: Int64, databaseNameCString: UnsafePointer<Int8>?, tableNameCString: UnsafePointer<Int8>?) {
            self.init(kind: kind,
                      initialRowID: (kind == .Update || kind == .Delete ) ? finalRowID : nil,
                      finalRowID: (kind == .Update || kind == .Insert ) ? finalRowID : nil,
                      impl: MetalDatabasePreUpdateEventImpl(connection: connection, kind: kind, databaseNameCString: databaseNameCString, tableNameCString: tableNameCString))
        }
        
        private let impl: DatabasePreUpdateEventImpl
    }
    
    extension DatabasePreUpdateEvent : DatabaseEventProtocol {
        func send(to observer: TransactionObserver) {
            observer.databaseWillChange(with: self)
        }
    }
    
    /// Protocol for internal implementation of DatabaseEvent
    private protocol DatabasePreUpdateEventImpl {
        var databaseName: String { get }
        var tableName: String { get }
        
        var columnsCount: CInt { get }
        var depth: CInt { get }
        var initialDatabaseValues: [DatabaseValue]? { get }
        var finalDatabaseValues: [DatabaseValue]? { get }
        
        func initialDatabaseValue(atIndex index: Int) -> DatabaseValue?
        func finalDatabaseValue(atIndex index: Int) -> DatabaseValue?
        
        func copy(_ event: DatabasePreUpdateEvent) -> DatabasePreUpdateEvent
    }
    
    /// Optimization: MetalDatabasePreUpdateEventImpl does not create Swift strings from raw
    /// SQLite char* until actually asked for databaseName or tableName,
    /// nor does it request other data via the sqlite3_preupdate_* APIs
    /// until asked.
    private struct MetalDatabasePreUpdateEventImpl : DatabasePreUpdateEventImpl {
        private let connection: SQLiteConnection
        private let kind: DatabasePreUpdateEvent.Kind
        
        private let databaseNameCString: UnsafePointer<Int8>?
        private let tableNameCString: UnsafePointer<Int8>?
        
        var databaseName: String { return String(cString: databaseNameCString!) }
        var tableName: String { return String(cString: tableNameCString!) }
        
        var columnsCount: CInt { return sqlite3_preupdate_count(connection) }
        var depth: CInt { return sqlite3_preupdate_depth(connection) }
        var initialDatabaseValues: [DatabaseValue]? {
            guard (kind == .Update || kind == .Delete) else { return nil }
            return preupdate_getValues_old(connection)
        }
        
        var finalDatabaseValues: [DatabaseValue]? {
            guard (kind == .Update || kind == .Insert) else { return nil }
            return preupdate_getValues_new(connection)
        }
        
        func initialDatabaseValue(atIndex index: Int) -> DatabaseValue?
        {
            let columnCount = columnsCount
            precondition(index >= 0 && index < Int(columnCount), "row index out of range")
            return getValue(connection, column: CInt(index), sqlite_func: { (connection: SQLiteConnection, column: CInt, value: inout SQLiteValue? ) -> CInt in
                return sqlite3_preupdate_old(connection, column, &value)
            })
        }
        
        func finalDatabaseValue(atIndex index: Int) -> DatabaseValue?
        {
            let columnCount = columnsCount
            precondition(index >= 0 && index < Int(columnCount), "row index out of range")
            return getValue(connection, column: CInt(index), sqlite_func: { (connection: SQLiteConnection, column: CInt, value: inout SQLiteValue? ) -> CInt in
                return sqlite3_preupdate_new(connection, column, &value)
            })
        }
        
        func copy(_ event: DatabasePreUpdateEvent) -> DatabasePreUpdateEvent {
            return DatabasePreUpdateEvent(kind: event.kind, initialRowID: event.initialRowID, finalRowID: event.finalRowID, impl: CopiedDatabasePreUpdateEventImpl(
                    databaseName: databaseName,
                    tableName: tableName,
                    columnsCount: columnsCount,
                    depth: depth,
                    initialDatabaseValues: initialDatabaseValues,
                    finalDatabaseValues: finalDatabaseValues))
        }
    
        private func preupdate_getValues(_ connection: SQLiteConnection, sqlite_func: (connection: SQLiteConnection, column: CInt, inout value: SQLiteValue? ) -> CInt ) -> [DatabaseValue]?
        {
            let columnCount = sqlite3_preupdate_count(connection)
            guard columnCount > 0 else { return nil }
            
            var columnValues = [DatabaseValue]()
            
            for i in 0..<columnCount {
                let value = getValue(connection, column: i, sqlite_func: sqlite_func)!
                columnValues.append(value)
            }
            
            return columnValues
        }
        
        private func getValue(_ connection: SQLiteConnection, column: CInt, sqlite_func: (connection: SQLiteConnection, column: CInt, inout value: SQLiteValue? ) -> CInt ) -> DatabaseValue?
        {
            var value : SQLiteValue? = nil
            guard sqlite_func(connection: connection, column: column, value: &value) == SQLITE_OK else { return nil }
            if let value = value {
                return DatabaseValue(sqliteValue: value)
            }
            return nil
        }
        
        private func preupdate_getValues_old(_ connection: SQLiteConnection) -> [DatabaseValue]?
        {
            return preupdate_getValues(connection, sqlite_func: { (connection: SQLiteConnection, column: CInt, value: inout SQLiteValue? ) -> CInt in
                return sqlite3_preupdate_old(connection, column, &value)
            })
        }
        
        private func preupdate_getValues_new(_ connection: SQLiteConnection) -> [DatabaseValue]?
        {
            return preupdate_getValues(connection, sqlite_func: { (connection: SQLiteConnection, column: CInt, value: inout SQLiteValue? ) -> CInt in
                return sqlite3_preupdate_new(connection, column, &value)
            })
        }
    }
    
    /// Impl for DatabasePreUpdateEvent that contains copies of all event data.
    private struct CopiedDatabasePreUpdateEventImpl : DatabasePreUpdateEventImpl {
        private let databaseName: String
        private let tableName: String
        private let columnsCount: CInt
        private let depth: CInt
        private let initialDatabaseValues: [DatabaseValue]?
        private let finalDatabaseValues: [DatabaseValue]?
        
        private func initialDatabaseValue(atIndex index: Int) -> DatabaseValue? { return initialDatabaseValues?[index] }
        private func finalDatabaseValue(atIndex index: Int) -> DatabaseValue? { return finalDatabaseValues?[index] }
        
        private func copy(_ event: DatabasePreUpdateEvent) -> DatabasePreUpdateEvent {
            return event
        }
    }

#endif

/// The SQLite savepoint stack is described at
/// https://www.sqlite.org/lang_savepoint.html
///
/// This class reimplements the SQLite stack, so that we can:
///
/// - know if there are currently active savepoints (isEmpty)
/// - buffer database events when a savepoint is active, in order to avoid
///   notifying transaction observers of database events that could be
///   rollbacked.
class SavePointStack {
    /// The buffered events. See Database.didChange(with:)
    var eventsBuffer: [(event: DatabaseEventProtocol, notifiedObservers: [DatabaseEventObserver])] = []
    
    /// The savepoint stack, as an array of tuples (savepointName, index in the eventsBuffer array).
    /// Indexes let us drop rollbacked events from the event buffer.
    private var savepoints: [(name: String, index: Int)] = []
    
    var isEmpty: Bool { return savepoints.isEmpty }
    
    func clear() {
        eventsBuffer.removeAll()
        savepoints.removeAll()
    }
    
    func beginSavepoint(named name: String) {
        savepoints.append((name: name.lowercased(), index: eventsBuffer.count))
    }
    
    // https://www.sqlite.org/lang_savepoint.html
    // > The ROLLBACK command with a TO clause rolls back transactions going
    // > backwards in time back to the most recent SAVEPOINT with a matching
    // > name. The SAVEPOINT with the matching name remains on the transaction
    // > stack, but all database changes that occurred after that SAVEPOINT was
    // > created are rolled back. If the savepoint-name in a ROLLBACK TO
    // > command does not match any SAVEPOINT on the stack, then the ROLLBACK
    // > command fails with an error and leaves the state of the
    // > database unchanged.
    func rollbackSavepoint(named name: String) {
        let name = name.lowercased()
        while let pair = savepoints.last where pair.name != name {
            savepoints.removeLast()
        }
        if let savepoint = savepoints.last {
            eventsBuffer.removeLast(eventsBuffer.count - savepoint.index)
        }
        assert(!savepoints.isEmpty || eventsBuffer.isEmpty)
    }
    
    // https://www.sqlite.org/lang_savepoint.html
    // > The RELEASE command starts with the most recent addition to the
    // > transaction stack and releases savepoints backwards in time until it
    // > releases a savepoint with a matching savepoint-name. Prior savepoints,
    // > even savepoints with matching savepoint-names, are unchanged.
    func releaseSavepoint(named name: String) {
        let name = name.lowercased()
        while let pair = savepoints.last where pair.name != name {
            savepoints.removeLast()
        }
        if !savepoints.isEmpty {
            savepoints.removeLast()
        }
    }
}<|MERGE_RESOLUTION|>--- conflicted
+++ resolved
@@ -1096,12 +1096,8 @@
                 let observer = unsafeBitCast(observerPointer, to: StatementCompilationObserver.self)
                 observer.databaseEventKinds.append(.delete(tableName: String(cString: CString1!)))
             case SQLITE_UPDATE:
-<<<<<<< HEAD
                 let observer = unsafeBitCast(observerPointer, to: StatementCompilationObserver.self)
-                observer.insertUpdateEventKind(tableName: String(cString: CString1!), columnName: String(cString: CString2!))
-=======
-                let observer = unsafeBitCast(observerPointer, StatementCompilationObserver.self)
-                let tableName = String.fromCString(CString1)!
+                let tableName = String(cString: CString1!)
                 
                 // Ignore all changes to sqlite_master.
                 //
@@ -1110,9 +1106,8 @@
                 // Plus SQLite will sometimes announce that SELECT statements
                 // perform changes to sqlite_master. See DatabasePoolConcurrencyTests.testIssue80()
                 if tableName != "sqlite_master" {
-                    observer.insertUpdateEventKind(tableName: tableName, columnName: String.fromCString(CString2)!)
+                    observer.insertUpdateEventKind(tableName: tableName, columnName: String(cString: CString2!))
                 }
->>>>>>> 79585f3c
             case SQLITE_SAVEPOINT:
                 let observer = unsafeBitCast(observerPointer, to: StatementCompilationObserver.self)
                 let name = String(cString: CString2!)
