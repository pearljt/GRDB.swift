--- conflicted
+++ resolved
@@ -903,12 +903,7 @@
     }
 }
 
-<<<<<<< HEAD
-#if swift(>=4.1)
-#else
-=======
 #if !swift(>=4.1)
->>>>>>> 5a4ac889
 // Equatable
 extension StatementArguments {
     /// :nodoc:
