--- conflicted
+++ resolved
@@ -26,13 +26,8 @@
         try db.execute(
             "CREATE TABLE persons (" +
                 "id INTEGER PRIMARY KEY, " +
-<<<<<<< HEAD
-                "name TEXT NOT NULL COLLATE localized_case_insensitive, " +
+                "name TEXT NOT NULL COLLATE \(collation.name), " +
                 "score INTEGER NOT NULL " +
-=======
-                "firstName TEXT COLLATE \(collation.name), " +
-                "lastName TEXT COLLATE \(collation.name)" +
->>>>>>> 13544c06
             ")")
     }
     migrator.registerMigration("addPersons") { db in
