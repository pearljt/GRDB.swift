import XCTest
#if USING_SQLCIPHER
    import GRDBCipher
#elseif USING_CUSTOMSQLITE
    import GRDBCustomSQLite
#else
    import GRDB
#endif

func insertItem(_ db: Database, name: String) throws {
    try db.execute("INSERT INTO items (name) VALUES (?)", arguments: [name])
}

func fetchAllItemNames(_ dbReader: DatabaseReader) -> [String] {
    return dbReader.read { db in
        String.fetchAll(db, "SELECT * FROM items ORDER BY name")
    }
}

private class Observer : TransactionObserver {
    var allRecordedEvents: [DatabaseEvent] = []
    
    func reset() {
        allRecordedEvents.removeAll()
        #if SQLITE_ENABLE_PREUPDATE_HOOK
            allRecordedPreUpdateEvents.removeAll()
        #endif
    }
    
<<<<<<< HEAD
    func databaseDidChange(with event: DatabaseEvent) {
=======
    #if SQLITE_ENABLE_PREUPDATE_HOOK
    var allRecordedPreUpdateEvents: [DatabasePreUpdateEvent] = []
    func databaseWillChangeWithEvent(event: DatabasePreUpdateEvent) {
        allRecordedPreUpdateEvents.append(event.copy())
    }
    #endif
    
    func databaseDidChangeWithEvent(event: DatabaseEvent) {
>>>>>>> 682863f7
        allRecordedEvents.append(event.copy())
    }
    
    func databaseWillCommit() throws {
    }
    
    func databaseDidCommit(_ db: Database) {
    }
    
    func databaseDidRollback(_ db: Database) {
    }
}

class SavepointTests: GRDBTestCase {
    
    override func setup(_ dbWriter: DatabaseWriter) throws {
        try dbWriter.write { db in
            try db.execute("CREATE TABLE items (name TEXT)")
        }
    }

    func testReleaseTopLevelSavepointFromDatabaseWithDefaultDeferredTransactions() {
        assertNoError {
            dbConfiguration.defaultTransactionKind = .deferred
            let dbQueue = try makeDatabaseQueue()
            let observer = Observer()
            dbQueue.add(transactionObserver: observer)
            sqlQueries.removeAll()
            try dbQueue.inDatabase { db in
                try insertItem(db, name: "item1")
                try db.inSavepoint {
                    XCTAssertTrue(db.isInsideTransaction)
                    try insertItem(db, name: "item2")
                    return .commit
                }
                XCTAssertFalse(db.isInsideTransaction)
                try insertItem(db, name: "item3")
            }
            
            XCTAssertEqual(sqlQueries, [
                "INSERT INTO items (name) VALUES ('item1')",
                "SAVEPOINT grdb",
                "INSERT INTO items (name) VALUES ('item2')",
                "RELEASE SAVEPOINT grdb",
                "INSERT INTO items (name) VALUES ('item3')"
                ])
            XCTAssertEqual(fetchAllItemNames(dbQueue), ["item1", "item2", "item3"])
            XCTAssertEqual(observer.allRecordedEvents.count, 3)
            #if SQLITE_ENABLE_PREUPDATE_HOOK
                XCTAssertEqual(observer.allRecordedPreUpdateEvents.count, 3)
            #endif
        }
    }
    
    func testRollbackTopLevelSavepointFromDatabaseWithDefaultDeferredTransactions() {
        assertNoError {
            dbConfiguration.defaultTransactionKind = .deferred
            let dbQueue = try makeDatabaseQueue()
            let observer = Observer()
            dbQueue.add(transactionObserver: observer)
            sqlQueries.removeAll()
            try dbQueue.inDatabase { db in
                try insertItem(db, name: "item1")
                try db.inSavepoint {
                    XCTAssertTrue(db.isInsideTransaction)
                    try insertItem(db, name: "item2")
                    return .rollback
                }
                XCTAssertFalse(db.isInsideTransaction)
                try insertItem(db, name: "item3")
            }
            XCTAssertEqual(sqlQueries, [
                "INSERT INTO items (name) VALUES ('item1')",
                "SAVEPOINT grdb",
                "INSERT INTO items (name) VALUES ('item2')",
                "ROLLBACK TRANSACTION",
                "INSERT INTO items (name) VALUES ('item3')"
                ])
            XCTAssertEqual(fetchAllItemNames(dbQueue), ["item1", "item3"])
            XCTAssertEqual(observer.allRecordedEvents.count, 2)
            #if SQLITE_ENABLE_PREUPDATE_HOOK
                XCTAssertEqual(observer.allRecordedPreUpdateEvents.count, 2)
            #endif
        }
    }
    
    func testNestedSavepointFromDatabaseWithDefaultDeferredTransactions() {
        assertNoError {
            dbConfiguration.defaultTransactionKind = .deferred
            let dbQueue = try makeDatabaseQueue()
            let observer = Observer()
            dbQueue.add(transactionObserver: observer)
            sqlQueries.removeAll()
            try dbQueue.inDatabase { db in
                try insertItem(db, name: "item1")
                try db.inSavepoint {
                    XCTAssertTrue(db.isInsideTransaction)
                    try insertItem(db, name: "item2")
                    try db.inSavepoint {
                        XCTAssertTrue(db.isInsideTransaction)
                        try insertItem(db, name: "item3")
                        return .commit
                    }
                    XCTAssertTrue(db.isInsideTransaction)
                    try insertItem(db, name: "item4")
                    return .commit
                }
                XCTAssertFalse(db.isInsideTransaction)
                try insertItem(db, name: "item5")
            }
            XCTAssertEqual(sqlQueries, [
                "INSERT INTO items (name) VALUES ('item1')",
                "SAVEPOINT grdb",
                "INSERT INTO items (name) VALUES ('item2')",
                "SAVEPOINT grdb",
                "INSERT INTO items (name) VALUES ('item3')",
                "RELEASE SAVEPOINT grdb",
                "INSERT INTO items (name) VALUES ('item4')",
                "RELEASE SAVEPOINT grdb",
                "INSERT INTO items (name) VALUES ('item5')"
                ])
            XCTAssertEqual(fetchAllItemNames(dbQueue), ["item1", "item2", "item3", "item4", "item5"])
            XCTAssertEqual(observer.allRecordedEvents.count, 5)
            #if SQLITE_ENABLE_PREUPDATE_HOOK
                XCTAssertEqual(observer.allRecordedPreUpdateEvents.count, 5)
            #endif
            try! dbQueue.inDatabase { db in try db.execute("DELETE FROM items") }
            observer.reset()

            sqlQueries.removeAll()
            try dbQueue.inDatabase { db in
                try insertItem(db, name: "item1")
                try db.inSavepoint {
                    XCTAssertTrue(db.isInsideTransaction)
                    try insertItem(db, name: "item2")
                    try db.inSavepoint {
                        XCTAssertTrue(db.isInsideTransaction)
                        try insertItem(db, name: "item3")
                        return .commit
                    }
                    XCTAssertTrue(db.isInsideTransaction)
                    try insertItem(db, name: "item4")
                    return .rollback
                }
                XCTAssertFalse(db.isInsideTransaction)
                try insertItem(db, name: "item5")
            }
            XCTAssertEqual(sqlQueries, [
                "INSERT INTO items (name) VALUES ('item1')",
                "SAVEPOINT grdb",
                "INSERT INTO items (name) VALUES ('item2')",
                "SAVEPOINT grdb",
                "INSERT INTO items (name) VALUES ('item3')",
                "RELEASE SAVEPOINT grdb",
                "INSERT INTO items (name) VALUES ('item4')",
                "ROLLBACK TRANSACTION",
                "INSERT INTO items (name) VALUES ('item5')"
                ])
            XCTAssertEqual(fetchAllItemNames(dbQueue), ["item1", "item5"])
            XCTAssertEqual(observer.allRecordedEvents.count, 2)
            #if SQLITE_ENABLE_PREUPDATE_HOOK
                XCTAssertEqual(observer.allRecordedPreUpdateEvents.count, 2)
            #endif
            try! dbQueue.inDatabase { db in try db.execute("DELETE FROM items") }
            observer.reset()
            
            sqlQueries.removeAll()
            try dbQueue.inDatabase { db in
                try insertItem(db, name: "item1")
                try db.inSavepoint {
                    XCTAssertTrue(db.isInsideTransaction)
                    try insertItem(db, name: "item2")
                    try db.inSavepoint {
                        XCTAssertTrue(db.isInsideTransaction)
                        try insertItem(db, name: "item3")
                        return .rollback
                    }
                    XCTAssertTrue(db.isInsideTransaction)
                    try insertItem(db, name: "item4")
                    return .commit
                }
                XCTAssertFalse(db.isInsideTransaction)
                try insertItem(db, name: "item5")
            }
            XCTAssertEqual(sqlQueries, [
                "INSERT INTO items (name) VALUES ('item1')",
                "SAVEPOINT grdb",
                "INSERT INTO items (name) VALUES ('item2')",
                "SAVEPOINT grdb",
                "INSERT INTO items (name) VALUES ('item3')",
                "ROLLBACK TRANSACTION TO SAVEPOINT grdb",
                "RELEASE SAVEPOINT grdb",
                "INSERT INTO items (name) VALUES ('item4')",
                "RELEASE SAVEPOINT grdb",
                "INSERT INTO items (name) VALUES ('item5')"
                ])
            XCTAssertEqual(fetchAllItemNames(dbQueue), ["item1", "item2", "item4", "item5"])
            XCTAssertEqual(observer.allRecordedEvents.count, 4)
            #if SQLITE_ENABLE_PREUPDATE_HOOK
                XCTAssertEqual(observer.allRecordedPreUpdateEvents.count, 4)
            #endif
            try! dbQueue.inDatabase { db in try db.execute("DELETE FROM items") }
            observer.reset()
            
            sqlQueries.removeAll()
            try dbQueue.inDatabase { db in
                try insertItem(db, name: "item1")
                try db.inSavepoint {
                    XCTAssertTrue(db.isInsideTransaction)
                    try insertItem(db, name: "item2")
                    try db.inSavepoint {
                        XCTAssertTrue(db.isInsideTransaction)
                        try insertItem(db, name: "item3")
                        return .rollback
                    }
                    XCTAssertTrue(db.isInsideTransaction)
                    try insertItem(db, name: "item4")
                    return .rollback
                }
                XCTAssertFalse(db.isInsideTransaction)
                try insertItem(db, name: "item5")
            }
            XCTAssertEqual(sqlQueries, [
                "INSERT INTO items (name) VALUES ('item1')",
                "SAVEPOINT grdb",
                "INSERT INTO items (name) VALUES ('item2')",
                "SAVEPOINT grdb",
                "INSERT INTO items (name) VALUES ('item3')",
                "ROLLBACK TRANSACTION TO SAVEPOINT grdb",
                "RELEASE SAVEPOINT grdb",
                "INSERT INTO items (name) VALUES ('item4')",
                "ROLLBACK TRANSACTION",
                "INSERT INTO items (name) VALUES ('item5')"
                ])
            XCTAssertEqual(fetchAllItemNames(dbQueue), ["item1", "item5"])
            XCTAssertEqual(observer.allRecordedEvents.count, 2)
            #if SQLITE_ENABLE_PREUPDATE_HOOK
                XCTAssertEqual(observer.allRecordedPreUpdateEvents.count, 2)
            #endif
            try! dbQueue.inDatabase { db in try db.execute("DELETE FROM items") }
            observer.reset()
        }
    }
    
    func testReleaseTopLevelSavepointFromDatabaseWithDefaultImmediateTransactions() {
        assertNoError {
            dbConfiguration.defaultTransactionKind = .immediate
            let dbQueue = try makeDatabaseQueue()
            let observer = Observer()
            dbQueue.add(transactionObserver: observer)
            sqlQueries.removeAll()
            try dbQueue.inDatabase { db in
                try insertItem(db, name: "item1")
                try db.inSavepoint {
                    XCTAssertTrue(db.isInsideTransaction)
                    try insertItem(db, name: "item2")
                    return .commit
                }
                XCTAssertFalse(db.isInsideTransaction)
                try insertItem(db, name: "item3")
            }
            XCTAssertEqual(sqlQueries, [
                "INSERT INTO items (name) VALUES ('item1')",
                "BEGIN IMMEDIATE TRANSACTION",
                "INSERT INTO items (name) VALUES ('item2')",
                "COMMIT TRANSACTION",
                "INSERT INTO items (name) VALUES ('item3')"
                ])
            XCTAssertEqual(fetchAllItemNames(dbQueue), ["item1", "item2", "item3"])
            XCTAssertEqual(observer.allRecordedEvents.count, 3)
            #if SQLITE_ENABLE_PREUPDATE_HOOK
                XCTAssertEqual(observer.allRecordedPreUpdateEvents.count, 3)
            #endif
        }
    }
    
    func testRollbackTopLevelSavepointFromDatabaseWithDefaultImmediateTransactions() {
        assertNoError {
            dbConfiguration.defaultTransactionKind = .immediate
            let dbQueue = try makeDatabaseQueue()
            let observer = Observer()
            dbQueue.add(transactionObserver: observer)
            sqlQueries.removeAll()
            try dbQueue.inDatabase { db in
                try insertItem(db, name: "item1")
                try db.inSavepoint {
                    XCTAssertTrue(db.isInsideTransaction)
                    try insertItem(db, name: "item2")
                    return .rollback
                }
                XCTAssertFalse(db.isInsideTransaction)
                try insertItem(db, name: "item3")
            }
            XCTAssertEqual(sqlQueries, [
                "INSERT INTO items (name) VALUES ('item1')",
                "BEGIN IMMEDIATE TRANSACTION",
                "INSERT INTO items (name) VALUES ('item2')",
                "ROLLBACK TRANSACTION",
                "INSERT INTO items (name) VALUES ('item3')"
                ])
            XCTAssertEqual(fetchAllItemNames(dbQueue), ["item1", "item3"])
            XCTAssertEqual(observer.allRecordedEvents.count, 3)
            #if SQLITE_ENABLE_PREUPDATE_HOOK
                XCTAssertEqual(observer.allRecordedPreUpdateEvents.count, 3)
            #endif
        }
    }
    
    func testNestedSavepointFromDatabaseWithDefaultImmediateTransactions() {
        assertNoError {
            let dbQueue = try makeDatabaseQueue()
            let observer = Observer()
            dbQueue.add(transactionObserver: observer)
            sqlQueries.removeAll()
            try dbQueue.inDatabase { db in
                try insertItem(db, name: "item1")
                try db.inSavepoint {
                    XCTAssertTrue(db.isInsideTransaction)
                    try insertItem(db, name: "item2")
                    try db.inSavepoint {
                        XCTAssertTrue(db.isInsideTransaction)
                        try insertItem(db, name: "item3")
                        return .commit
                    }
                    XCTAssertTrue(db.isInsideTransaction)
                    try insertItem(db, name: "item4")
                    return .commit
                }
                XCTAssertFalse(db.isInsideTransaction)
                try insertItem(db, name: "item5")
            }
            XCTAssertEqual(sqlQueries, [
                "INSERT INTO items (name) VALUES ('item1')",
                "BEGIN IMMEDIATE TRANSACTION",
                "INSERT INTO items (name) VALUES ('item2')",
                "SAVEPOINT grdb",
                "INSERT INTO items (name) VALUES ('item3')",
                "RELEASE SAVEPOINT grdb",
                "INSERT INTO items (name) VALUES ('item4')",
                "COMMIT TRANSACTION",
                "INSERT INTO items (name) VALUES ('item5')"
                ])
            XCTAssertEqual(fetchAllItemNames(dbQueue), ["item1", "item2", "item3", "item4", "item5"])
            XCTAssertEqual(observer.allRecordedEvents.count, 5)
            #if SQLITE_ENABLE_PREUPDATE_HOOK
                XCTAssertEqual(observer.allRecordedPreUpdateEvents.count, 5)
            #endif
            try! dbQueue.inDatabase { db in try db.execute("DELETE FROM items") }
            observer.reset()
            
            sqlQueries.removeAll()
            try dbQueue.inDatabase { db in
                try insertItem(db, name: "item1")
                try db.inSavepoint {
                    XCTAssertTrue(db.isInsideTransaction)
                    try insertItem(db, name: "item2")
                    try db.inSavepoint {
                        XCTAssertTrue(db.isInsideTransaction)
                        try insertItem(db, name: "item3")
                        return .commit
                    }
                    XCTAssertTrue(db.isInsideTransaction)
                    try insertItem(db, name: "item4")
                    return .rollback
                }
                XCTAssertFalse(db.isInsideTransaction)
                try insertItem(db, name: "item5")
            }
            XCTAssertEqual(sqlQueries, [
                "INSERT INTO items (name) VALUES ('item1')",
                "BEGIN IMMEDIATE TRANSACTION",
                "INSERT INTO items (name) VALUES ('item2')",
                "SAVEPOINT grdb",
                "INSERT INTO items (name) VALUES ('item3')",
                "RELEASE SAVEPOINT grdb",
                "INSERT INTO items (name) VALUES ('item4')",
                "ROLLBACK TRANSACTION",
                "INSERT INTO items (name) VALUES ('item5')"
                ])
            XCTAssertEqual(fetchAllItemNames(dbQueue), ["item1", "item5"])
            XCTAssertEqual(observer.allRecordedEvents.count, 5)
            #if SQLITE_ENABLE_PREUPDATE_HOOK
                XCTAssertEqual(observer.allRecordedPreUpdateEvents.count, 5)
            #endif
            try! dbQueue.inDatabase { db in try db.execute("DELETE FROM items") }
            observer.reset()
            
            sqlQueries.removeAll()
            try dbQueue.inDatabase { db in
                try insertItem(db, name: "item1")
                try db.inSavepoint {
                    XCTAssertTrue(db.isInsideTransaction)
                    try insertItem(db, name: "item2")
                    try db.inSavepoint {
                        XCTAssertTrue(db.isInsideTransaction)
                        try insertItem(db, name: "item3")
                        return .rollback
                    }
                    XCTAssertTrue(db.isInsideTransaction)
                    try insertItem(db, name: "item4")
                    return .commit
                }
                XCTAssertFalse(db.isInsideTransaction)
                try insertItem(db, name: "item5")
            }
            XCTAssertEqual(sqlQueries, [
                "INSERT INTO items (name) VALUES ('item1')",
                "BEGIN IMMEDIATE TRANSACTION",
                "INSERT INTO items (name) VALUES ('item2')",
                "SAVEPOINT grdb",
                "INSERT INTO items (name) VALUES ('item3')",
                "ROLLBACK TRANSACTION TO SAVEPOINT grdb",
                "RELEASE SAVEPOINT grdb",
                "INSERT INTO items (name) VALUES ('item4')",
                "COMMIT TRANSACTION",
                "INSERT INTO items (name) VALUES ('item5')"
                ])
            XCTAssertEqual(fetchAllItemNames(dbQueue), ["item1", "item2", "item4", "item5"])
            XCTAssertEqual(observer.allRecordedEvents.count, 4)
            #if SQLITE_ENABLE_PREUPDATE_HOOK
                XCTAssertEqual(observer.allRecordedPreUpdateEvents.count, 4)
            #endif
            try! dbQueue.inDatabase { db in try db.execute("DELETE FROM items") }
            observer.reset()
            
            sqlQueries.removeAll()
            try dbQueue.inDatabase { db in
                try insertItem(db, name: "item1")
                try db.inSavepoint {
                    XCTAssertTrue(db.isInsideTransaction)
                    try insertItem(db, name: "item2")
                    try db.inSavepoint {
                        XCTAssertTrue(db.isInsideTransaction)
                        try insertItem(db, name: "item3")
                        return .rollback
                    }
                    XCTAssertTrue(db.isInsideTransaction)
                    try insertItem(db, name: "item4")
                    return .rollback
                }
                XCTAssertFalse(db.isInsideTransaction)
                try insertItem(db, name: "item5")
            }
            XCTAssertEqual(sqlQueries, [
                "INSERT INTO items (name) VALUES ('item1')",
                "BEGIN IMMEDIATE TRANSACTION",
                "INSERT INTO items (name) VALUES ('item2')",
                "SAVEPOINT grdb",
                "INSERT INTO items (name) VALUES ('item3')",
                "ROLLBACK TRANSACTION TO SAVEPOINT grdb",
                "RELEASE SAVEPOINT grdb",
                "INSERT INTO items (name) VALUES ('item4')",
                "ROLLBACK TRANSACTION",
                "INSERT INTO items (name) VALUES ('item5')"
                ])
            XCTAssertEqual(fetchAllItemNames(dbQueue), ["item1", "item5"])
            XCTAssertEqual(observer.allRecordedEvents.count, 4)
            #if SQLITE_ENABLE_PREUPDATE_HOOK
                XCTAssertEqual(observer.allRecordedPreUpdateEvents.count, 4)
            #endif
            try! dbQueue.inDatabase { db in try db.execute("DELETE FROM items") }
            observer.reset()
        }
    }
    
    func testSubsequentSavepoints() {
        assertNoError {
            let dbQueue = try makeDatabaseQueue()
            let observer = Observer()
            dbQueue.add(transactionObserver: observer)
            try dbQueue.inTransaction { db in
                try db.inSavepoint {
                    try insertItem(db, name: "item1")
                    return .rollback
                }
                
                try db.inSavepoint {
                    try insertItem(db, name: "item2")
                    return .commit
                }
                
                return .commit
            }
            XCTAssertEqual(fetchAllItemNames(dbQueue), ["item2"])
            XCTAssertEqual(observer.allRecordedEvents.count, 1)
            #if SQLITE_ENABLE_PREUPDATE_HOOK
                XCTAssertEqual(observer.allRecordedPreUpdateEvents.count, 1)
            #endif
        }
    }
    
    func testSubsequentSavepointsWithErrors() {
        assertNoError {
            let dbQueue = try makeDatabaseQueue()
            let observer = Observer()
            dbQueue.add(transactionObserver: observer)
            try dbQueue.inTransaction { db in
                do {
                    try db.inSavepoint {
                        try insertItem(db, name: "item1")
                        throw DatabaseError(code: 123)
                    }
                    XCTFail()
                } catch let error as DatabaseError {
                    XCTAssertEqual(error.code, 123)
                }
                
                try db.inSavepoint {
                    try insertItem(db, name: "item2")
                    return .commit
                }
                
                return .commit
            }
            XCTAssertEqual(fetchAllItemNames(dbQueue), ["item2"])
            XCTAssertEqual(observer.allRecordedEvents.count, 1)
            #if SQLITE_ENABLE_PREUPDATE_HOOK
                XCTAssertEqual(observer.allRecordedPreUpdateEvents.count, 1)
            #endif
        }
    }
}<|MERGE_RESOLUTION|>--- conflicted
+++ resolved
@@ -27,18 +27,14 @@
         #endif
     }
     
-<<<<<<< HEAD
-    func databaseDidChange(with event: DatabaseEvent) {
-=======
     #if SQLITE_ENABLE_PREUPDATE_HOOK
     var allRecordedPreUpdateEvents: [DatabasePreUpdateEvent] = []
-    func databaseWillChangeWithEvent(event: DatabasePreUpdateEvent) {
+    func databaseWillChange(with event: DatabasePreUpdateEvent) {
         allRecordedPreUpdateEvents.append(event.copy())
     }
     #endif
     
-    func databaseDidChangeWithEvent(event: DatabaseEvent) {
->>>>>>> 682863f7
+    func databaseDidChange(with event: DatabaseEvent) {
         allRecordedEvents.append(event.copy())
     }
     
